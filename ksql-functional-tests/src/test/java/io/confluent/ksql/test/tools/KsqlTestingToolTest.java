/*
 * Copyright 2019 Confluent Inc.
 *
 * Licensed under the Confluent Community License (the "License"); you may not use
 * this file except in compliance with the License.  You may obtain a copy of the
 * License at
 *
 * http://www.confluent.io/confluent-community-license
 *
 * Unless required by applicable law or agreed to in writing, software
 * distributed under the License is distributed on an "AS IS" BASIS, WITHOUT
 * WARRANTIES OF ANY KIND, either express or implied.  See the License for the
 * specific language governing permissions and limitations under the License.
 */

package io.confluent.ksql.test.tools;

import static org.hamcrest.CoreMatchers.containsString;
import static org.hamcrest.MatcherAssert.assertThat;
import static org.mockito.Mockito.mock;
import static org.mockito.Mockito.verify;

import java.io.ByteArrayOutputStream;
import java.io.PrintStream;
import java.io.UnsupportedEncodingException;
import org.junit.After;
import org.junit.Before;
import org.junit.Rule;
import org.junit.Test;
import org.junit.rules.ExpectedException;

public class KsqlTestingToolTest {

  private final ByteArrayOutputStream outContent = new ByteArrayOutputStream();
  private final ByteArrayOutputStream errContent = new ByteArrayOutputStream();
  private final PrintStream originalOut = System.out;
  private final PrintStream originalErr = System.err;

  @Rule
  public final ExpectedException expectedException = ExpectedException.none();

  @Before
  public void setUpStreams() throws UnsupportedEncodingException {
    System.setOut(new PrintStream(outContent, true, "UTF-8"));
    System.setErr(new PrintStream(errContent, true, "UTF-8"));
  }

  @After
  public void restoreStreams() {
    System.setOut(originalOut);
    System.setErr(originalErr);
  }

  @Test
  public void shouldRunCorrectsTest() throws Exception {
<<<<<<< HEAD
    final File testFolder = new File(CORRECT_TESTS_FOLDER);
    final File[] testSubFolders = testFolder.listFiles(File::isDirectory);

    for (final File correctTestFolder: testSubFolders) {
=======
    final String testFolderPath = "src/test/resources/test-runner/";
    for (int i = 1; i <= 3; i++) {
>>>>>>> f29a3e8c
      outContent.reset();
      errContent.reset();
      runTestCaseAndAssertPassed(testFolderPath + "test" + i + "/statements.sql",
          testFolderPath + "test" + i + "/input.json",
          testFolderPath + "test" + i + "/output.json"
          );
    }
  }

  @Test
  public void shouldRunTestWithTwoFileInput() throws Exception {
    final String testFolderPath = "src/test/resources/test-runner/";
    for (int i = 5; i <= 6; i++) {
      outContent.reset();
      errContent.reset();
      runTestCaseAndAssertPassed(testFolderPath + "test" + i + "/statements.sql",
              testFolderPath + "test" + i + "/output.json"
      );
    }
  }

  @Test
  public void shouldUseAndCloseTestExecutor() throws Exception {
    // Given:
    final TestCase testCase = mock(TestCase.class);
    final TestExecutor testExecutor = mock(TestExecutor.class);


    // When:
    KsqlTestingTool.executeTestCase(
        testCase,
        testExecutor);

    // Then:
    verify(testExecutor).buildAndExecuteQuery(testCase);
    verify(testExecutor).close();

  }

  @Test
  public void shouldFailWithIncorrectTest() throws Exception {
    // When:
    KsqlTestingTool.runWithTripleFiles(
        "src/test/resources/test-runner/incorrect-test1/statements.sql",
        "src/test/resources/test-runner/incorrect-test1/input.json",
        "src/test/resources/test-runner/incorrect-test1/output.json");

    // Then:
    assertThat(errContent.toString("UTF-8"),
        containsString("Test failed: Expected <1001, 101> with timestamp=0 but was <101, 101> with timestamp=0\n"));
  }

  @Test
  public void shouldFailWithIncorrectInputFormat() throws Exception {
    // Given:
    expectedException.expect(Exception.class);
    expectedException.expectMessage("File name: src/test/resources/test-runner/incorrect-test2/input.json Message: Unexpected character ('{' (code 123)): was expecting double-quote to start field name");

    // When:
    KsqlTestingTool.runWithTripleFiles(
        "src/test/resources/test-runner/incorrect-test2/statements.sql",
        "src/test/resources/test-runner/incorrect-test2/input.json",
        "src/test/resources/test-runner/incorrect-test2/output.json");

  }


  @Test
  public void shouldFailWithOutputFileMissingField() throws Exception {
    // Given:
    expectedException.expect(Exception.class);
    expectedException.expectMessage("Message: Cannot construct instance of `io.confluent.ksql.test.model.OutputRecordsNode`, problem: No 'outputs' field in the output file.");

    // When:
    KsqlTestingTool.runWithTripleFiles(
        "src/test/resources/test-runner/incorrect-test3/statements.sql",
        "src/test/resources/test-runner/incorrect-test3/input.json",
        "src/test/resources/test-runner/incorrect-test3/output.json");

  }

  @Test
  public void shouldFailWithEmptyInput() throws Exception {
    // Given:
    expectedException.expect(Exception.class);
    expectedException.expectMessage("File name: src/test/resources/test-runner/incorrect-test4/input.json Message: Cannot construct instance of `io.confluent.ksql.test.model.InputRecordsNode`, problem: Inputs cannot be empty.");

    // When:
    KsqlTestingTool.runWithTripleFiles(
        "src/test/resources/test-runner/incorrect-test4/statements.sql",
        "src/test/resources/test-runner/incorrect-test4/input.json",
        "src/test/resources/test-runner/incorrect-test4/output.json");

  }

  @Test
  public void shouldFailWithEmptyOutput() throws Exception {
    // Given:
    expectedException.expect(Exception.class);
    expectedException.expectMessage("File name: src/test/resources/test-runner/incorrect-test5/output.json Message: Cannot construct instance of `io.confluent.ksql.test.model.OutputRecordsNode`, problem: Outputs cannot be empty.");

    // When:
    KsqlTestingTool.runWithTripleFiles(
        "src/test/resources/test-runner/incorrect-test5/statements.sql",
        "src/test/resources/test-runner/incorrect-test5/input.json",
        "src/test/resources/test-runner/incorrect-test5/output.json");

  }

  @Test
  public void shouldPropegateInsertValuesExecutorError() throws Exception {
    // When:
    KsqlTestingTool.runWithTripleFiles(
            "src/test/resources/test-runner/incorrect-test6/statements.sql",
            null,
            "src/test/resources/test-runner/incorrect-test6/output.json");

    // Then:
    assertThat(errContent.toString("UTF-8"),
            containsString("Test failed: Expected type INTEGER for field ID but got 14.5\n"));
  }

  private void runTestCaseAndAssertPassed(
      final String statementsFilePath,
      final String inputFilePath,
      final String outputFilePath
      ) throws Exception {
    // When:
    KsqlTestingTool.runWithTripleFiles(statementsFilePath, inputFilePath, outputFilePath);

    // Then:
    assertThat(outContent.toString("UTF-8"), containsString("Test passed!"));
  }

  private void runTestCaseAndAssertPassed(
          final String statementsFilePath,
          final String outputFilePath
  ) throws Exception {
    // When:
    KsqlTestingTool.runWithTripleFiles(statementsFilePath, null, outputFilePath);

    // Then:
    assertThat(outContent.toString("UTF-8"), containsString("Test passed!"));
  }
}<|MERGE_RESOLUTION|>--- conflicted
+++ resolved
@@ -53,15 +53,8 @@
 
   @Test
   public void shouldRunCorrectsTest() throws Exception {
-<<<<<<< HEAD
-    final File testFolder = new File(CORRECT_TESTS_FOLDER);
-    final File[] testSubFolders = testFolder.listFiles(File::isDirectory);
-
-    for (final File correctTestFolder: testSubFolders) {
-=======
     final String testFolderPath = "src/test/resources/test-runner/";
     for (int i = 1; i <= 3; i++) {
->>>>>>> f29a3e8c
       outContent.reset();
       errContent.reset();
       runTestCaseAndAssertPassed(testFolderPath + "test" + i + "/statements.sql",
