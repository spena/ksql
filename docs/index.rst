.. _ksql_home:

KSQL
====

What Is KSQL?
-------------

KSQL is the open source streaming SQL engine for Apache Kafka®. It provides an easy-to-use yet powerful interactive SQL
interface for stream processing on Kafka, without the need to write code in a programming language such as Java or
Python. KSQL is scalable, elastic, fault-tolerant, and real-time. It supports a wide range of streaming operations,
including data filtering, transformations, aggregations, joins, windowing, and sessionization.

.. include:: includes/ksql-includes.rst
    :start-after: demo_start
    :end-before: demo_end

What Can I Do With KSQL?
------------------------

Streaming ETL
    Apache Kafka is a popular choice for powering data pipelines. KSQL makes it simple to transform data within the pipeline, readying messages to cleanly land in another system.

Real-time Monitoring and Analytics
    Track, understand, and manage infrastructure, applications, and data feeds by quickly building real-time dashboards, generating metrics, and creating custom alerts and messages.

Data exploration and discovery
    Navigate and browse through your data in Kafka.

Anomaly detection
    Identify patterns and spot anomalies in real-time data with millisecond latency, allowing you to properly surface out of the ordinary events and to handle fraudulent activities separately.

Personalization
    Create data driven real-time experiences and insight for users.

Sensor data and IoT
    Understand and deliver sensor data how and where it needs to be.

Customer 360-view
    Achieve a comprehensive understanding of your customers across every interaction through a variety of channels, where new information is continuously incorporated in real-time.

<<<<<<< HEAD
Watch the `screencast of What Can I Do With KSQL? <https://www.youtube.com/embed/euz0isNG1SQ>`_ on YouTube.

.. raw:: html

    <div style="position: relative; padding-bottom: 56.25%; height: 0; overflow: hidden; max-width: 100%; height: auto;">
    <iframe src="https://www.youtube.com/embed/euz0isNG1SQ" frameborder="0" allowfullscreen style="position: absolute; top: 0; left: 0; width: 100%; height: 100%;" allowfullscreen></iframe>
    </div>

.. raw:: html

   <h2>What Are the Components?</h2>

---------------------
=======
What Are the Components?
------------------------
>>>>>>> 400658be

.. figure:: img/ksql-architecture-and-components.png
  :width:  960pt
  :height: 540pt
  :align: center

KSQL Server
    The KSQL server runs the engine that executes KSQL queries. This includes processing, reading, and writing data to
    and from the target Kafka cluster.

    KSQL servers form KSQL clusters and can run in containers, virtual machines, and bare-metal machines. You can add
    and remove servers to/from the same KSQL cluster during live operations to elastically scale KSQL's processing
    capacity as desired. You can deploy different KSQL clusters to achieve workload isolation.

KSQL CLI
    You can interactively write KSQL queries by using the KSQL command line interface (CLI). The KSQL CLI acts as a
    client to the KSQL server. For production scenarios you may also configure KSQL servers to run in non-interactive
    "headless" configuration, thereby preventing KSQL CLI access.

KSQL servers, clients, queries, and applications run outside of Kafka brokers,
in separate JVM instances, or in separate clusters entirely. 

Supported Versions and Interoperability
---------------------------------------

.. _ksql-supported-versions:

.. include:: includes/ksql-supported-versions.rst


KSQL Documentation
------------------

.. toctree::
    :titlesonly:
    :maxdepth: 2

    quickstart
    installation/index
    operations
    capacity-planning
    tutorials/index
    syntax-reference
    udf
    api
    faq
    changelog<|MERGE_RESOLUTION|>--- conflicted
+++ resolved
@@ -39,7 +39,6 @@
 Customer 360-view
     Achieve a comprehensive understanding of your customers across every interaction through a variety of channels, where new information is continuously incorporated in real-time.
 
-<<<<<<< HEAD
 Watch the `screencast of What Can I Do With KSQL? <https://www.youtube.com/embed/euz0isNG1SQ>`_ on YouTube.
 
 .. raw:: html
@@ -48,15 +47,8 @@
     <iframe src="https://www.youtube.com/embed/euz0isNG1SQ" frameborder="0" allowfullscreen style="position: absolute; top: 0; left: 0; width: 100%; height: 100%;" allowfullscreen></iframe>
     </div>
 
-.. raw:: html
-
-   <h2>What Are the Components?</h2>
-
----------------------
-=======
 What Are the Components?
 ------------------------
->>>>>>> 400658be
 
 .. figure:: img/ksql-architecture-and-components.png
   :width:  960pt
