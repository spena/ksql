---
version: '2'
services:
  zookeeper:
    image: "confluentinc/cp-zookeeper:5.0.0"
    environment:
      ZOOKEEPER_CLIENT_PORT: 32181
      ZOOKEEPER_TICK_TIME: 2000

  kafka:
    image: "confluentinc/cp-enterprise-kafka:5.0.0"
    ports:
      - '39092:39092'
    depends_on:
      - zookeeper
    environment:
      KAFKA_BROKER_ID: 1
      KAFKA_ZOOKEEPER_CONNECT: zookeeper:32181
      KAFKA_LISTENER_SECURITY_PROTOCOL_MAP: PLAINTEXT:PLAINTEXT,PLAINTEXT_HOST:PLAINTEXT
      KAFKA_INTER_BROKER_LISTENER_NAME: PLAINTEXT
      KAFKA_ADVERTISED_LISTENERS: PLAINTEXT://kafka:39092,PLAINTEXT_HOST://localhost:9092
      KAFKA_AUTO_CREATE_TOPICS_ENABLE: "true"
      KAFKA_METRIC_REPORTERS: io.confluent.metrics.reporter.ConfluentMetricsReporter
      KAFKA_OFFSETS_TOPIC_REPLICATION_FACTOR: 1
      KAFKA_GROUP_INITIAL_REBALANCE_DELAY_MS: 100
      CONFLUENT_METRICS_REPORTER_BOOTSTRAP_SERVERS: kafka:39092
      CONFLUENT_METRICS_REPORTER_ZOOKEEPER_CONNECT: zookeeper:32181
      CONFLUENT_METRICS_REPORTER_TOPIC_REPLICAS: 1
      CONFLUENT_METRICS_ENABLE: 'true'
      CONFLUENT_SUPPORT_CUSTOMER_ID: 'anonymous'

  schema-registry:
    image: "confluentinc/cp-schema-registry:5.0.0"
    depends_on:
      - zookeeper
      - kafka
    environment:
      SCHEMA_REGISTRY_HOST_NAME: schema-registry
      SCHEMA_REGISTRY_KAFKASTORE_CONNECTION_URL: zookeeper:32181

  ksql-server:
<<<<<<< HEAD
<<<<<<< HEAD
    image: confluentinc/cp-ksql-server:5.0.3
=======
    image: confluentinc/cp-ksql-server:5.0.3
>>>>>>> 5.0.1-post
=======
    image: confluentinc/cp-ksql-server:5.0.2
>>>>>>> fbdbd66d
    depends_on:
      - kafka
      - schema-registry
    environment:
      KSQL_BOOTSTRAP_SERVERS: kafka:39092
      KSQL_LISTENERS: http://0.0.0.0:8088
      KSQL_KSQL_SCHEMA_REGISTRY_URL: http://schema-registry:8081
<|MERGE_RESOLUTION|>--- conflicted
+++ resolved
@@ -39,15 +39,7 @@
       SCHEMA_REGISTRY_KAFKASTORE_CONNECTION_URL: zookeeper:32181
 
   ksql-server:
-<<<<<<< HEAD
-<<<<<<< HEAD
     image: confluentinc/cp-ksql-server:5.0.3
-=======
-    image: confluentinc/cp-ksql-server:5.0.3
->>>>>>> 5.0.1-post
-=======
-    image: confluentinc/cp-ksql-server:5.0.2
->>>>>>> fbdbd66d
     depends_on:
       - kafka
       - schema-registry
