--- conflicted
+++ resolved
@@ -144,12 +144,7 @@
 | As value format              | Yes       |
 | As key format                | `JSON`: Yes, `JSON_SR`: No |
 | [Schema Registry required][0]| `JSON`: No, `JSON_SR`: Yes |
-<<<<<<< HEAD
-| [Schema inference][1]        | `JSON`: No, `JSON_SR`: Yes |
-| [Single field wrapping][2]   | Yes       |
-=======
 | [Schema inference][1]        | `JSON`: No, `JSON_SR`: Yes|
->>>>>>> 3079472c
 | [Single field unwrapping][2] | Yes       |
 
 There are two JSON formats, `JSON` and `JSON_SR`. Both support serializing and
