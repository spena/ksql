--- conflicted
+++ resolved
@@ -486,11 +486,8 @@
        ksql> exit
        Exiting KSQL.
 
-<<<<<<< HEAD
 .. terminate_and_exit__end
 
-=======
->>>>>>> 12f1a5fc
 .. enable_JMX_metrics_start
 
 To enable JMX metrics, set ``JMX_PORT`` before starting the KSQL server:
@@ -499,8 +496,6 @@
 
     export JMX_PORT=1099 && \
     <path-to-confluent>/bin/ksql-server-start <path-to-confluent>/etc/ksql/ksql-server.properties
-
-.. enable_JMX_metrics_end
 
 .. enable_JMX_metrics_end
 
