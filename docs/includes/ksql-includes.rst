.. offsetreset_start

.. tip:: Run the following to tell KSQL to read from the `beginning` of the topic: 

    .. code:: sql

        ksql> SET 'auto.offset.reset' = 'earliest';

    `You can skip this if you have already run it within your current`
    `KSQL CLI session.`

.. offsetreset_end

.. Avro_note_start

.. note::
    - To use Avro, you must have |sr| enabled and ``ksql.schema.registry.url`` must be set in the KSQL
      server configuration file. See :ref:`install_ksql-avro-schema`.
    - Avro field names are not case sensitive in KSQL. This matches the KSQL column name behavior.

.. Avro_note_end

.. demo_start

Learn More
    Watch the `screencast of the KSQL demo <https://www.youtube.com/embed/illEpCOcCVg>`_ on YouTube.

    .. raw:: html

          <div style="position: relative; padding-bottom: 56.25%; height: 0; overflow: hidden; max-width: 100%; height: auto;">
              <iframe src="https://www.youtube.com/embed/illEpCOcCVg" frameborder="0" allowfullscreen style="position: absolute; top: 0; left: 0; width: 100%; height: 100%;"></iframe>
          </div>

.. demo_end

.. CLI_welcome_start

.. codewithvars:: text

                          ===========================================
                          =        _  __ _____  ____  _             =
                          =       | |/ // ____|/ __ \| |            =
                          =       | ' /| (___ | |  | | |            =
                          =       |  <  \___ \| |  | | |            =
                          =       | . \ ____) | |__| | |____        =
                          =       |_|\_\_____/ \___\_\______|       =
                          =                                         =
                          =  Streaming SQL Engine for Apache Kafka® =
                          ===========================================

        Copyright 2018 Confluent Inc.

        CLI v|release|, Server v|release| located at http://localhost:8088

        Having trouble? Type 'help' (case-insensitive) for a rundown of how things work!

        ksql>

.. CLI_welcome_end

.. basics_tutorial_01_start

------------------------------
Create Topics and Produce Data
------------------------------

Create and produce data to the Kafka topics ``pageviews`` and ``users``. These steps use the KSQL datagen that is included
|cp|.

1. Create the ``pageviews`` topic and produce data using the data generator. The following example continuously generates data with a
   value in DELIMITED format.

   .. code:: bash

       $ <path-to-confluent>/bin/ksql-datagen quickstart=pageviews format=delimited topic=pageviews maxInterval=500

2. Produce Kafka data to the ``users`` topic using the data generator. The following example continuously generates data with a value in
   JSON format.

   .. code:: bash

       $ <path-to-confluent>/bin/ksql-datagen quickstart=users format=json topic=users maxInterval=100

.. tip:: You can also produce Kafka data using the ``kafka-console-producer`` CLI provided with |cp|.

-------------------
Launch the KSQL CLI
-------------------
To launch the CLI, run the following command. It will route the CLI logs to the ``./ksql_logs`` directory, relative to
your current directory. By default, the CLI will look for a KSQL Server running at ``http://localhost:8088``.

.. code:: bash

   $ LOG_DIR=./ksql_logs <path-to-confluent>/bin/ksql

.. basics_tutorial_01_end

.. basics_tutorial_02_start

After KSQL is started, your terminal should resemble this.

.. include:: ../includes/ksql-includes.rst
  :start-after: CLI_welcome_start
  :end-before: CLI_welcome_end

.. basics_tutorial_02_end

.. inspect_topics_start

-------------------------------------------------------
Inspect Kafka Topics By Using SHOW and PRINT Statements
------------------------------------------------------- 

KSQL enables inspecting Kafka topics and messages in real time.

* Use the SHOW TOPICS statement to list the available topics in the Kafka cluster.
* Use the PRINT statement to see a topic's messages as they arrive.

In the KSQL CLI, run the following statement:

::

    ksql> SHOW TOPICS;

Your output should resemble:

::

     Kafka Topic        | Registered | Partitions | Partition Replicas | Consumers | ConsumerGroups
    ------------------------------------------------------------------------------------------------
     _confluent-metrics | false      | 12         | 1                  | 0         | 0
     _schemas           | false      | 1          | 1                  | 0         | 0
     pageviews          | false      | 1          | 1                  | 0         | 0
     users              | false      | 1          | 1                  | 0         | 0
    ------------------------------------------------------------------------------------------------

Inspect the ``users`` topic by using the PRINT statement:

::

    ksql> PRINT 'users';

Your output should resemble:

::

    Format:JSON
    {"ROWTIME":1540254230041,"ROWKEY":"User_1","registertime":1516754966866,"userid":"User_1","regionid":"Region_9","gender":"MALE"}
    {"ROWTIME":1540254230081,"ROWKEY":"User_3","registertime":1491558386780,"userid":"User_3","regionid":"Region_2","gender":"MALE"}
    {"ROWTIME":1540254230091,"ROWKEY":"User_7","registertime":1514374073235,"userid":"User_7","regionid":"Region_2","gender":"OTHER"}
    ^C{"ROWTIME":1540254232442,"ROWKEY":"User_4","registertime":1510034151376,"userid":"User_4","regionid":"Region_8","gender":"FEMALE"}
    Topic printing ceased

Press CTRL+C to stop printing messages.

Inspect the ``pageviews`` topic by using the PRINT statement:

::

    ksql> PRINT 'pageviews';

Your output should resemble:

::

    Format:STRING
    10/23/18 12:24:03 AM UTC , 9461 , 1540254243183,User_9,Page_20
    10/23/18 12:24:03 AM UTC , 9471 , 1540254243617,User_7,Page_47
    10/23/18 12:24:03 AM UTC , 9481 , 1540254243888,User_4,Page_27
    ^C10/23/18 12:24:05 AM UTC , 9521 , 1540254245161,User_9,Page_62
    Topic printing ceased
    ksql>

Press CTRL+C to stop printing messages.

For more information, see :ref:`ksql_syntax_reference`.

.. inspect_topics_end

.. basics_tutorial_03_start

-------------------------
Create a Stream and Table
-------------------------

These examples query messages from Kafka topics called ``pageviews`` and ``users`` using the following schemas:

.. image:: ../img/ksql-quickstart-schemas.jpg


#. Create a stream ``pageviews_original`` from the Kafka topic ``pageviews``, specifying the ``value_format`` of ``DELIMITED``.

   Describe the new STREAM. Notice that KSQL created additional columns called ``ROWTIME``, which corresponds to the Kafka message timestamp,
   and ``ROWKEY``, which corresponds to the Kafka message key.

   .. code:: sql

<<<<<<< HEAD
        ksql> CREATE STREAM pageviews_original (viewtime bigint, userid varchar, pageid varchar) WITH
=======
        CREATE STREAM pageviews_original (viewtime bigint, userid varchar, pageid varchar) WITH \
>>>>>>> 635f1b93
        (kafka_topic='pageviews', value_format='DELIMITED');

   Your output should resemble:

   ::

         Message
        ---------------
         Stream created
        ---------------

   .. tip:: You can run ``DESCRIBE pageviews_original;`` to see the schema for the Stream.

#. Create a table ``users_original`` from the Kafka topic ``users``, specifying the ``value_format`` of ``JSON``.

   .. code:: sql

<<<<<<< HEAD
    ksql> CREATE TABLE users_original (registertime BIGINT, gender VARCHAR, regionid VARCHAR, userid VARCHAR) WITH
=======
    CREATE TABLE users_original (registertime BIGINT, gender VARCHAR, regionid VARCHAR, userid VARCHAR) WITH \
>>>>>>> 635f1b93
    (kafka_topic='users', value_format='JSON', key = 'userid');

   Your output should resemble:

   ::

         Message
        ---------------
         Table created
        ---------------

   .. tip:: You can run ``DESCRIBE users_original;`` to see the schema for the Table. 

#. Optional: Show all streams and tables.

   ::

       ksql> SHOW STREAMS;

        Stream Name              | Kafka Topic              | Format
       -----------------------------------------------------------------
        PAGEVIEWS_ORIGINAL       | pageviews                | DELIMITED

       ksql> SHOW TABLES;

        Table Name        | Kafka Topic       | Format    | Windowed
       --------------------------------------------------------------
        USERS_ORIGINAL    | users             | JSON      | false

-------------
Write Queries
-------------

These examples write queries using KSQL.

**Note:** By default KSQL reads the topics for streams and tables from
the latest offset.

#. Use ``SELECT`` to create a query that returns data from a STREAM. This query includes the ``LIMIT`` keyword to limit
   the number of rows returned in the query result. Note that exact data output may vary because of the randomness of the data generation.

   .. code:: sql

       SELECT pageid FROM pageviews_original LIMIT 3;

   Your output should resemble:

   ::

       Page_24
       Page_73
       Page_78
       LIMIT reached
       Query terminated

#. Create a *persistent query* by using the ``CREATE STREAM`` keywords to precede the ``SELECT`` statement. The continual results from this query are written to the ``PAGEVIEWS_ENRICHED`` Kafka topic. The following query enriches the ``pageviews`` STREAM by doing a ``LEFT JOIN`` with the ``users_original`` TABLE on the user ID.

   .. code:: sql

<<<<<<< HEAD
    ksql> CREATE STREAM pageviews_enriched AS
          SELECT users_original.userid AS userid, pageid, regionid, gender
          FROM pageviews_original
          LEFT JOIN users_original
            ON pageviews_original.userid = users_original.userid;
=======
       CREATE STREAM pageviews_enriched AS \
       SELECT users_original.userid AS userid, pageid, regionid, gender \
       FROM pageviews_original \
       LEFT JOIN users_original \
         ON pageviews_original.userid = users_original.userid;
>>>>>>> 635f1b93

   Your output should resemble:

   ::

         Message
        ----------------------------
         Stream created and running
        ----------------------------

   .. tip:: You can run ``DESCRIBE pageviews_enriched;`` to describe the stream.

#. Use ``SELECT`` to view query results as they come in. To stop viewing the query results, press ``<ctrl-c>``. This stops printing to the
   console but it does not terminate the actual query. The query continues to run in the underlying KSQL application.

   .. code:: sql

       SELECT * FROM pageviews_enriched;

   Your output should resemble:

   ::

       1519746861328 | User_4 | User_4 | Page_58 | Region_5 | OTHER
       1519746861794 | User_9 | User_9 | Page_94 | Region_9 | MALE
       1519746862164 | User_1 | User_1 | Page_90 | Region_7 | FEMALE
       ^CQuery terminated

#. Create a new persistent query where a condition limits the streams content, using ``WHERE``. Results from this query
   are written to a Kafka topic called ``PAGEVIEWS_FEMALE``.

   .. code:: sql

<<<<<<< HEAD
    ksql> CREATE STREAM pageviews_female AS
          SELECT * FROM pageviews_enriched
          WHERE gender = 'FEMALE';
=======
    CREATE STREAM pageviews_female AS \
    SELECT * FROM pageviews_enriched \
    WHERE gender = 'FEMALE';
>>>>>>> 635f1b93

   Your output should resemble:

   ::

         Message
        ----------------------------
         Stream created and running
        ----------------------------

   .. tip:: You can run ``DESCRIBE pageviews_female;`` to describe the stream.

#. Create a new persistent query where another condition is met, using ``LIKE``. Results from this query are written to the
   ``pageviews_enriched_r8_r9`` Kafka topic.

   .. code:: sql

<<<<<<< HEAD
       ksql> CREATE STREAM pageviews_female_like_89
               WITH (kafka_topic='pageviews_enriched_r8_r9') AS
             SELECT * FROM pageviews_female
             WHERE regionid LIKE '%_8' OR regionid LIKE '%_9';
=======
       CREATE STREAM pageviews_female_like_89 \
         WITH (kafka_topic='pageviews_enriched_r8_r9') AS \
       SELECT * FROM pageviews_female \
       WHERE regionid LIKE '%_8' OR regionid LIKE '%_9';
>>>>>>> 635f1b93

   Your output should resemble:

   ::

         Message
        ----------------------------
         Stream created and running
        ----------------------------

#. Create a new persistent query that counts the pageviews for each region and gender combination in a
   :ref:`tumbling window <windowing-tumbling>` of 30 seconds when the count is greater than one. Results from this query
   are written to the ``PAGEVIEWS_REGIONS`` Kafka topic in the Avro format. KSQL will register the Avro schema with the
   configured |sr| when it writes the first message to the ``PAGEVIEWS_REGIONS`` topic.

   .. code:: sql

<<<<<<< HEAD
    ksql> CREATE TABLE pageviews_regions
            WITH (VALUE_FORMAT='avro') AS
          SELECT gender, regionid , COUNT(*) AS numusers
          FROM pageviews_enriched
            WINDOW TUMBLING (size 30 second)
          GROUP BY gender, regionid
          HAVING COUNT(*) > 1;
=======
    CREATE TABLE pageviews_regions \
      WITH (VALUE_FORMAT='avro') AS \
    SELECT gender, regionid , COUNT(*) AS numusers \
    FROM pageviews_enriched \
      WINDOW TUMBLING (size 30 second) \
    GROUP BY gender, regionid \
    HAVING COUNT(*) > 1;
>>>>>>> 635f1b93

   Your output should resemble:

   ::

         Message
        ---------------------------
         Table created and running
        ---------------------------

   .. tip:: You can run ``DESCRIBE pageviews_regions;`` to describe the table.

#. Optional: View results from the above queries using ``SELECT``.

   .. code:: sql

       SELECT gender, regionid, numusers FROM pageviews_regions LIMIT 5;

   Your output should resemble:

   ::

       FEMALE | Region_6 | 3
       FEMALE | Region_1 | 4
       FEMALE | Region_9 | 6
       MALE | Region_8 | 2
       OTHER | Region_5 | 4
       LIMIT reached
       Query terminated
       ksql>

#.  Optional: Show all persistent queries.

    ::

        SHOW QUERIES;

    Your output should resemble:

    ::

        Query ID                        | Kafka Topic              | Query String
        --------------------------------------------------------------------------------------------------------------------------------------------------------------------------------------------------------------------------------------------------------------------------------------------------------------------------
        CSAS_PAGEVIEWS_FEMALE_1         | PAGEVIEWS_FEMALE         | CREATE STREAM pageviews_female AS       SELECT * FROM pageviews_enriched       WHERE gender = 'FEMALE';
        CTAS_PAGEVIEWS_REGIONS_3        | PAGEVIEWS_REGIONS        | CREATE TABLE pageviews_regions         WITH (VALUE_FORMAT='avro') AS       SELECT gender, regionid , COUNT(*) AS numusers       FROM pageviews_enriched         WINDOW TUMBLING (size 30 second)       GROUP BY gender, regionid       HAVING COUNT(*) > 1;
        CSAS_PAGEVIEWS_FEMALE_LIKE_89_2 | PAGEVIEWS_FEMALE_LIKE_89 | CREATE STREAM pageviews_female_like_89         WITH (kafka_topic='pageviews_enriched_r8_r9') AS       SELECT * FROM pageviews_female       WHERE regionid LIKE '%_8' OR regionid LIKE '%_9';
        CSAS_PAGEVIEWS_ENRICHED_0       | PAGEVIEWS_ENRICHED       | CREATE STREAM pageviews_enriched AS       SELECT users_original.userid AS userid, pageid, regionid, gender       FROM pageviews_original       LEFT JOIN users_original         ON pageviews_original.userid = users_original.userid;
        --------------------------------------------------------------------------------------------------------------------------------------------------------------------------------------------------------------------------------------------------------------------------------------------------------------------------
        For detailed information on a Query run: EXPLAIN <Query ID>;

#.  Optional: Examine query run-time metrics and details. Observe that information including 
    the target Kafka topic is available, as well as throughput figures for the messages being processed.

    .. code:: sql

        ksql> DESCRIBE EXTENDED PAGEVIEWS_REGIONS;

    Your output should resemble:

    ::

        Name                 : PAGEVIEWS_REGIONS
        Type                 : TABLE
        Key field            : KSQL_INTERNAL_COL_0|+|KSQL_INTERNAL_COL_1
        Key format           : STRING
        Timestamp field      : Not set - using <ROWTIME>
        Value format         : AVRO
        Kafka topic          : PAGEVIEWS_REGIONS (partitions: 4, replication: 1)

        Field    | Type
        --------------------------------------
        ROWTIME  | BIGINT           (system)
        ROWKEY   | VARCHAR(STRING)  (system)
        GENDER   | VARCHAR(STRING)
        REGIONID | VARCHAR(STRING)
        NUMUSERS | BIGINT
        --------------------------------------

        Queries that write into this TABLE
        -----------------------------------
        CTAS_PAGEVIEWS_REGIONS_3 : CREATE TABLE pageviews_regions         WITH (value_format='avro') AS       SELECT gender, regionid , COUNT(*) AS numusers       FROM pageviews_enriched         WINDOW TUMBLING (size 30 second)       GROUP BY gender, regionid       HAVING COUNT(*) > 1;

        For query topology and execution plan please run: EXPLAIN <QueryId>

        Local runtime statistics
        ------------------------
        messages-per-sec:      3.06   total-messages:      1827     last-message: 7/19/18 4:17:55 PM UTC
        failed-messages:         0 failed-messages-per-sec:         0      last-failed:       n/a
        (Statistics of the local KSQL server interaction with the Kafka topic PAGEVIEWS_REGIONS)
        ksql>

.. basics_tutorial_03_end 

.. terminate_and_exit__start

------------------
Terminate and Exit
------------------

KSQL
----

**Important:** Persisted queries will continuously run as KSQL applications until
they are manually terminated. Exiting KSQL CLI does not terminate persistent
queries.

#. From the output of ``SHOW QUERIES;`` identify a query ID you would
   like to terminate. For example, if you wish to terminate query ID
   ``CTAS_PAGEVIEWS_REGIONS``:

   .. code:: sql

       TERMINATE CTAS_PAGEVIEWS_REGIONS;

   .. tip:: The actual name of the query running may vary; refer to the output of ``SHOW QUERIES;``.

#. Run the ``exit`` command to leave the KSQL CLI.

   ::

       ksql> exit
       Exiting KSQL.

.. terminate_and_exit__end

.. enable_JMX_metrics_start

To enable JMX metrics, set ``JMX_PORT`` before starting the KSQL server:

.. code:: bash

    $ export JMX_PORT=1099 && \
      <path-to-confluent>/bin/ksql-server-start <path-to-confluent>/etc/ksql/ksql-server.properties

.. enable_JMX_metrics_end

.. log_limitations_start

.. important:: By default KSQL attempts to store its logs in a directory called ``logs`` that is relative to the location
               of the ``ksql`` executable. For example, if ``ksql`` is installed at ``/usr/local/bin/ksql``, then it would
               attempt to store its logs in ``/usr/local/logs``. If you are running ``ksql`` from the default |cp|
               location, ``<path-to-confluent>/bin``, you must override this default behavior by using the ``LOG_DIR`` variable.
.. log_limitations_qs_end
               For example, to store your logs in the ``ksql_logs`` directory within your current working directory, run this
               command when starting the KSQL CLI:

               .. code:: bash

                    $ LOG_DIR=./ksql_logs <path-to-confluent>/bin/ksql

.. log_limitations_end

.. struct_support_01_start

Using Nested Schemas (STRUCT) in KSQL
-------------------------------------

Struct support enables the modeling and access of nested data in Kafka
topics, from both JSON and Avro.

Here we’ll use the ``ksql-datagen`` tool to create some sample data
which includes a nested ``address`` field. Run this in a new window, and 
leave it running. 

.. struct_support_01_end

.. struct_support_02_start

From the KSQL command prompt, register the topic in KSQL:

.. code:: sql

    ksql> CREATE STREAM ORDERS WITH (KAFKA_TOPIC='orders', VALUE_FORMAT='AVRO');

Your output should resemble:

::

     Message
    ----------------
     Stream created
    ----------------

Use the ``DESCRIBE`` function to observe the schema, which includes a
``STRUCT``:

.. code:: sql

    ksql> DESCRIBE ORDERS;

Your output should resemble:

::

    Name                 : ORDERS
     Field      | Type
    ----------------------------------------------------------------------------------
     ROWTIME    | BIGINT           (system)
     ROWKEY     | VARCHAR(STRING)  (system)
     ORDERTIME  | BIGINT
     ORDERID    | INTEGER
     ITEMID     | VARCHAR(STRING)
     ORDERUNITS | DOUBLE
     ADDRESS    | STRUCT<CITY VARCHAR(STRING), STATE VARCHAR(STRING), ZIPCODE BIGINT>
    ----------------------------------------------------------------------------------
    For runtime statistics and query details run: DESCRIBE EXTENDED <Stream,Table>;
    ksql>

Query the data, using ``->`` notation to access the Struct contents:

.. code:: sql

    ksql> SELECT ORDERID, ADDRESS->CITY FROM ORDERS;

Your output should resemble:

::

    0 | City_35
    1 | City_21
    2 | City_47
    3 | City_57
    4 | City_17

Press Ctrl-C to cancel the ``SELECT`` query. 


.. struct_support_02_end

.. stream_stream_join:

.. ss-join_01_start

Stream-Stream join
------------------

Using a stream-stream join, it is possible to join two *streams* of
events on a common key. An example of this could be a stream of order
events, and a stream of shipment events. By joining these on the order
key, it is possible to see shipment information alongside the order.

First, populate the ``orders`` and ``shipments`` topics:

.. ss-join_01_end

.. ss-join_02_start

Register both topics with KSQL:

.. code:: sql

    ksql> CREATE STREAM NEW_ORDERS (ORDER_ID INT, TOTAL_AMOUNT DOUBLE, CUSTOMER_NAME VARCHAR)
          WITH (KAFKA_TOPIC='new_orders', VALUE_FORMAT='JSON');

    ksql> CREATE STREAM SHIPMENTS (ORDER_ID INT, SHIPMENT_ID INT, WAREHOUSE VARCHAR)
          WITH (KAFKA_TOPIC='shipments', VALUE_FORMAT='JSON');

After each ``CREATE STREAM`` statement you should get the message: 

::

     Message
    ----------------
     Stream created
    ----------------

Query the data to confirm that it is present in the topics. 

.. include:: ../includes/ksql-includes.rst
    :start-after: offsetreset_start
    :end-before: offsetreset_end

For the ``NEW_ORDERS`` topic, run: 

.. code:: sql

    ksql> SELECT ORDER_ID, TOTAL_AMOUNT, CUSTOMER_NAME FROM NEW_ORDERS LIMIT 3;

Your output should resemble:

::

    1 | 10.5 | Bob Smith
    2 | 3.32 | Sarah Black
    3 | 21.0 | Emma Turner

For the ``SHIPMENTS`` topic, run: 

.. code:: sql

    ksql> SELECT ORDER_ID, SHIPMENT_ID, WAREHOUSE FROM SHIPMENTS LIMIT 2;

Your output should resemble:

::

    1 | 42 | Nashville
    3 | 43 | Palo Alto

Run the following query, which will show orders with associated shipments, 
based on a join window of 1 hours. 

.. code:: sql

    ksql> SELECT O.ORDER_ID, O.TOTAL_AMOUNT, O.CUSTOMER_NAME,
          S.SHIPMENT_ID, S.WAREHOUSE
          FROM NEW_ORDERS O
          INNER JOIN SHIPMENTS S
            WITHIN 1 HOURS
            ON O.ORDER_ID = S.ORDER_ID;

Your output should resemble:

::

    1 | 10.5 | Bob Smith | 42 | Nashville
    3 | 21.0 | Emma Turner | 43 | Palo Alto

Note that message with ``ORDER_ID=2`` has no corresponding
``SHIPMENT_ID`` or ``WAREHOUSE`` - this is because there is no
corresponding row on the shipments stream within the time window
specified. 

Press Ctrl-C to cancel the ``SELECT`` query and return to the KSQL prompt.


.. ss-join_02_end

.. table_table_join:

.. tt-join_01_start

Table-Table join
----------------

Using a table-table join, it is possible to join two *tables* of on a
common key. KSQL tables provide the latest *value* for a given *key*.
They can only be joined on the *key*, and one-to-many (1:N) joins are
not supported in the current semantic model.

In this example we have location data about a warehouse from one system,
being enriched with data about the size of the warehouse from another.

First, populate the two topics:

.. tt-join_01_end

.. tt-join_02_start

Register both as KSQL tables:

.. code:: sql

    ksql> CREATE TABLE WAREHOUSE_LOCATION (WAREHOUSE_ID INT, CITY VARCHAR, COUNTRY VARCHAR)
          WITH (KAFKA_TOPIC='warehouse_location',
                VALUE_FORMAT='JSON',
                KEY='WAREHOUSE_ID');

    ksql> CREATE TABLE WAREHOUSE_SIZE (WAREHOUSE_ID INT, SQUARE_FOOTAGE DOUBLE)
          WITH (KAFKA_TOPIC='warehouse_size',
                VALUE_FORMAT='JSON',
                KEY='WAREHOUSE_ID');

For each ``CREATE TABLE`` statement, you should get the message: 

::

     Message
    ---------------
     Table created
    ---------------

Check both tables that the message key (``ROWKEY``) matches the declared
key (``WAREHOUSE_ID``) - the output should show that they are equal. If
they are not, the join will not succeed or behave as expected.

.. include:: ../includes/ksql-includes.rst
    :start-after: offsetreset_start
    :end-before: offsetreset_end

.. code:: sql

    ksql> SELECT ROWKEY, WAREHOUSE_ID FROM WAREHOUSE_LOCATION LIMIT 3;

Your output should resemble:

::

    1 | 1
    2 | 2
    3 | 3
    Limit Reached
    Query terminated

.. code:: sql

    ksql> SELECT ROWKEY, WAREHOUSE_ID FROM WAREHOUSE_SIZE LIMIT 3;

Your output should resemble:

::

    1 | 1
    2 | 2
    3 | 3
    Limit Reached
    Query terminated

Now join the two tables:

.. code:: sql

    ksql> SELECT WL.WAREHOUSE_ID, WL.CITY, WL.COUNTRY, WS.SQUARE_FOOTAGE
          FROM WAREHOUSE_LOCATION WL
            LEFT JOIN WAREHOUSE_SIZE WS
              ON WL.WAREHOUSE_ID=WS.WAREHOUSE_ID
          LIMIT 3;

Your output should resemble:

::

    1 | Leeds | UK | 16000.0
    2 | Sheffield | UK | 42000.0
    3 | Berlin | Germany | 94000.0
    Limit Reached
    Query terminated

.. tt-join_02_end

.. insert-into-01-start

INSERT INTO
-----------

The ``INSERT INTO`` syntax can be used to merge the contents of multiple
streams. An example of this could be where the same event type is coming
from different sources.

Run two datagen processes, each writing to a different topic, simulating
order data arriving from a local installation vs from a third-party:

.. insert-into-01-end

.. insert-into_02_start

In KSQL, register the source topic for each:

.. code:: sql

    ksql> CREATE STREAM ORDERS_SRC_LOCAL
            WITH (KAFKA_TOPIC='orders_local', VALUE_FORMAT='AVRO');
    
    ksql> CREATE STREAM ORDERS_SRC_3RDPARTY
            WITH (KAFKA_TOPIC='orders_3rdparty', VALUE_FORMAT='AVRO');

After each ``CREATE STREAM`` statement you should get the message: 

::

     Message
    ----------------
     Stream created
    ----------------

Create the output stream, using the standard ``CREATE STREAM … AS``
syntax. Because multiple sources of data are being joined into a common target, 
it is useful to add in lineage information. This can be done by simply including it 
as part of the ``SELECT``:

.. code:: sql

    ksql> CREATE STREAM ALL_ORDERS AS SELECT 'LOCAL' AS SRC, * FROM ORDERS_SRC_LOCAL;

Your output should resemble:

::

     Message
    ----------------------------
     Stream created and running
    ----------------------------

Use the ``DESCRIBE`` command to observe the schema of the target stream. 

::

    ksql> DESCRIBE ALL_ORDERS;


Your output should resemble:

::

    Name                 : ALL_ORDERS
     Field      | Type
    ----------------------------------------------------------------------------------
     ROWTIME    | BIGINT           (system)
     ROWKEY     | VARCHAR(STRING)  (system)
     SRC        | VARCHAR(STRING)
     ORDERTIME  | BIGINT
     ORDERID    | INTEGER
     ITEMID     | VARCHAR(STRING)
     ORDERUNITS | DOUBLE
     ADDRESS    | STRUCT<CITY VARCHAR(STRING), STATE VARCHAR(STRING), ZIPCODE BIGINT>
    ----------------------------------------------------------------------------------
    For runtime statistics and query details run: DESCRIBE EXTENDED <Stream,Table>;

Add stream of 3rd party orders into the existing output stream:

.. code:: sql

    ksql> INSERT INTO ALL_ORDERS SELECT '3RD PARTY' AS SRC, * FROM ORDERS_SRC_3RDPARTY;


Your output should resemble:

::

     Message
    -------------------------------
     Insert Into query is running.
    -------------------------------

Query the output stream to verify that data from each source is being
written to it:

.. code:: sql

    ksql> SELECT * FROM ALL_ORDERS;

Your output should resemble the following. Note that there are messages from both source 
topics (denoted by ``LOCAL`` and ``3RD PARTY`` respectively). 

::

    1531736084879 | 1802 | 3RD PARTY | 1508543844870 | 1802 | Item_427 | 5.003326679575532 | {CITY=City_27, STATE=State_63, ZIPCODE=12589}
    1531736085016 | 1836 | LOCAL | 1489112050820 | 1836 | Item_224 | 9.561788841477156 | {CITY=City_67, STATE=State_99, ZIPCODE=28638}
    1531736085118 | 1803 | 3RD PARTY | 1516295084125 | 1803 | Item_208 | 7.984495994658404 | {CITY=City_13, STATE=State_56, ZIPCODE=23417}
    1531736085222 | 1804 | 3RD PARTY | 1503734687976 | 1804 | Item_498 | 4.8212828530483876 | {CITY=City_42, STATE=State_45, ZIPCODE=87842}
    1531736085444 | 1837 | LOCAL | 1511189492298 | 1837 | Item_183 | 1.3867306505950954 | {CITY=City_28, STATE=State_86, ZIPCODE=14742}
    1531736085531 | 1838 | LOCAL | 1497601536360 | 1838 | Item_945 | 4.825111590185673 | {CITY=City_78, STATE=State_13, ZIPCODE=59763}
    …

Press Ctrl-C to cancel the ``SELECT`` query and return to the KSQL prompt.

You can view the two queries that are running using ``SHOW QUERIES``: 

::

    ksql> SHOW QUERIES;


Your output should resemble:

::

    Query ID          | Kafka Topic | Query String
    -------------------------------------------------------------------------------------------------------------------
    CSAS_ALL_ORDERS_0 | ALL_ORDERS  | CREATE STREAM ALL_ORDERS AS SELECT 'LOCAL' AS SRC, * FROM ORDERS_SRC_LOCAL;
    InsertQuery_1     | ALL_ORDERS  | INSERT INTO ALL_ORDERS SELECT '3RD PARTY' AS SRC, * FROM ORDERS_SRC_3RDPARTY;
    -------------------------------------------------------------------------------------------------------------------

.. insert-into_02_end
<|MERGE_RESOLUTION|>--- conflicted
+++ resolved
@@ -195,11 +195,7 @@
 
    .. code:: sql
 
-<<<<<<< HEAD
-        ksql> CREATE STREAM pageviews_original (viewtime bigint, userid varchar, pageid varchar) WITH
-=======
-        CREATE STREAM pageviews_original (viewtime bigint, userid varchar, pageid varchar) WITH \
->>>>>>> 635f1b93
+        CREATE STREAM pageviews_original (viewtime bigint, userid varchar, pageid varchar) WITH
         (kafka_topic='pageviews', value_format='DELIMITED');
 
    Your output should resemble:
@@ -217,11 +213,7 @@
 
    .. code:: sql
 
-<<<<<<< HEAD
-    ksql> CREATE TABLE users_original (registertime BIGINT, gender VARCHAR, regionid VARCHAR, userid VARCHAR) WITH
-=======
-    CREATE TABLE users_original (registertime BIGINT, gender VARCHAR, regionid VARCHAR, userid VARCHAR) WITH \
->>>>>>> 635f1b93
+    CREATE TABLE users_original (registertime BIGINT, gender VARCHAR, regionid VARCHAR, userid VARCHAR) WITH
     (kafka_topic='users', value_format='JSON', key = 'userid');
 
    Your output should resemble:
@@ -281,19 +273,11 @@
 
    .. code:: sql
 
-<<<<<<< HEAD
-    ksql> CREATE STREAM pageviews_enriched AS
-          SELECT users_original.userid AS userid, pageid, regionid, gender
-          FROM pageviews_original
-          LEFT JOIN users_original
-            ON pageviews_original.userid = users_original.userid;
-=======
-       CREATE STREAM pageviews_enriched AS \
-       SELECT users_original.userid AS userid, pageid, regionid, gender \
-       FROM pageviews_original \
-       LEFT JOIN users_original \
+       CREATE STREAM pageviews_enriched AS
+       SELECT users_original.userid AS userid, pageid, regionid, gender
+       FROM pageviews_original
+       LEFT JOIN users_original
          ON pageviews_original.userid = users_original.userid;
->>>>>>> 635f1b93
 
    Your output should resemble:
 
@@ -327,15 +311,9 @@
 
    .. code:: sql
 
-<<<<<<< HEAD
-    ksql> CREATE STREAM pageviews_female AS
-          SELECT * FROM pageviews_enriched
-          WHERE gender = 'FEMALE';
-=======
-    CREATE STREAM pageviews_female AS \
-    SELECT * FROM pageviews_enriched \
+    CREATE STREAM pageviews_female AS
+    SELECT * FROM pageviews_enriched
     WHERE gender = 'FEMALE';
->>>>>>> 635f1b93
 
    Your output should resemble:
 
@@ -353,17 +331,10 @@
 
    .. code:: sql
 
-<<<<<<< HEAD
-       ksql> CREATE STREAM pageviews_female_like_89
-               WITH (kafka_topic='pageviews_enriched_r8_r9') AS
-             SELECT * FROM pageviews_female
-             WHERE regionid LIKE '%_8' OR regionid LIKE '%_9';
-=======
-       CREATE STREAM pageviews_female_like_89 \
-         WITH (kafka_topic='pageviews_enriched_r8_r9') AS \
-       SELECT * FROM pageviews_female \
+       CREATE STREAM pageviews_female_like_89
+         WITH (kafka_topic='pageviews_enriched_r8_r9') AS
+       SELECT * FROM pageviews_female
        WHERE regionid LIKE '%_8' OR regionid LIKE '%_9';
->>>>>>> 635f1b93
 
    Your output should resemble:
 
@@ -381,23 +352,13 @@
 
    .. code:: sql
 
-<<<<<<< HEAD
-    ksql> CREATE TABLE pageviews_regions
-            WITH (VALUE_FORMAT='avro') AS
-          SELECT gender, regionid , COUNT(*) AS numusers
-          FROM pageviews_enriched
-            WINDOW TUMBLING (size 30 second)
-          GROUP BY gender, regionid
-          HAVING COUNT(*) > 1;
-=======
-    CREATE TABLE pageviews_regions \
-      WITH (VALUE_FORMAT='avro') AS \
-    SELECT gender, regionid , COUNT(*) AS numusers \
-    FROM pageviews_enriched \
-      WINDOW TUMBLING (size 30 second) \
-    GROUP BY gender, regionid \
+    CREATE TABLE pageviews_regions
+      WITH (VALUE_FORMAT='avro') AS
+    SELECT gender, regionid , COUNT(*) AS numusers
+    FROM pageviews_enriched
+      WINDOW TUMBLING (size 30 second)
+    GROUP BY gender, regionid
     HAVING COUNT(*) > 1;
->>>>>>> 635f1b93
 
    Your output should resemble:
 
