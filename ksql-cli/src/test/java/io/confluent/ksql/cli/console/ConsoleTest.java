/*
 * Copyright 2018 Confluent Inc.
 *
 * Licensed under the Confluent Community License (the "License"); you may not use
 * this file except in compliance with the License.  You may obtain a copy of the
 * License at
 *
 * http://www.confluent.io/confluent-community-license
 *
 * Unless required by applicable law or agreed to in writing, software
 * distributed under the License is distributed on an "AS IS" BASIS, WITHOUT
 * WARRANTIES OF ANY KIND, either express or implied.  See the License for the
 * specific language governing permissions and limitations under the License.
 */

package io.confluent.ksql.cli.console;

import static org.hamcrest.MatcherAssert.assertThat;
import static org.hamcrest.Matchers.containsString;
import static org.hamcrest.Matchers.is;
import static org.mockito.ArgumentMatchers.any;
import static org.mockito.ArgumentMatchers.eq;
import static org.mockito.Mockito.mock;
import static org.mockito.Mockito.never;
import static org.mockito.Mockito.verify;
import static org.mockito.Mockito.when;

import com.google.common.collect.ImmutableList;
import com.google.common.collect.ImmutableSet;
import io.confluent.ksql.FakeException;
import io.confluent.ksql.GenericRow;
import io.confluent.ksql.TestTerminal;
import io.confluent.ksql.cli.console.Console.NoOpRowCaptor;
import io.confluent.ksql.cli.console.cmd.CliSpecificCommand;
import io.confluent.ksql.metastore.model.DataSource.DataSourceType;
import io.confluent.ksql.rest.entity.ArgumentInfo;
import io.confluent.ksql.rest.entity.CommandStatus;
import io.confluent.ksql.rest.entity.CommandStatusEntity;
import io.confluent.ksql.rest.entity.EntityQueryId;
import io.confluent.ksql.rest.entity.ExecutionPlan;
import io.confluent.ksql.rest.entity.FieldInfo;
import io.confluent.ksql.rest.entity.FunctionDescriptionList;
import io.confluent.ksql.rest.entity.FunctionInfo;
import io.confluent.ksql.rest.entity.FunctionType;
<<<<<<< HEAD
import io.confluent.ksql.rest.entity.KsqlEntityList;
=======
import io.confluent.ksql.rest.entity.KafkaTopicInfo;
import io.confluent.ksql.rest.entity.KafkaTopicsList;
import io.confluent.ksql.rest.entity.KsqlEntity;
import io.confluent.ksql.rest.entity.KsqlEntityList;
import io.confluent.ksql.rest.entity.KsqlTopicInfo;
import io.confluent.ksql.rest.entity.KsqlTopicsList;
import io.confluent.ksql.rest.entity.KsqlWarning;
>>>>>>> 8c46606f
import io.confluent.ksql.rest.entity.PropertiesList;
import io.confluent.ksql.rest.entity.Queries;
import io.confluent.ksql.rest.entity.RunningQuery;
import io.confluent.ksql.rest.entity.SchemaInfo;
import io.confluent.ksql.rest.entity.SourceDescription;
import io.confluent.ksql.rest.entity.SourceDescriptionEntity;
import io.confluent.ksql.rest.entity.SourceInfo;
import io.confluent.ksql.rest.entity.StreamedRow;
import io.confluent.ksql.rest.entity.StreamsList;
import io.confluent.ksql.rest.entity.TablesList;
import io.confluent.ksql.rest.entity.TopicDescription;
import io.confluent.ksql.rest.server.computation.CommandId;
import io.confluent.ksql.rest.util.EntityUtil;
import io.confluent.ksql.schema.ksql.LogicalSchema;
import io.confluent.ksql.schema.ksql.SqlBaseType;
import java.io.IOException;
import java.util.ArrayList;
import java.util.Collection;
import java.util.Collections;
import java.util.HashMap;
import java.util.List;
import java.util.Map;
import java.util.function.Supplier;
import org.apache.kafka.connect.data.Schema;
import org.apache.kafka.connect.data.SchemaBuilder;
import org.junit.After;
import org.junit.Test;
import org.junit.runner.RunWith;
import org.junit.runners.Parameterized;

@RunWith(Parameterized.class)
public class ConsoleTest {

  private static final String CLI_CMD_NAME = "some command";
  private static final String WHITE_SPACE = " \t ";
  private static final List<FieldInfo> HEADER =
          ImmutableList.of(
              new FieldInfo("foo", new SchemaInfo(SqlBaseType.STRING, null, null)),
              new FieldInfo("bar", new SchemaInfo(SqlBaseType.STRING, null, null)));

  private final TestTerminal terminal;
  private final Console console;
  private final Supplier<String> lineSupplier;
  private final CliSpecificCommand cliCommand;
  private final SourceDescription sourceDescription = new SourceDescription(
      "TestSource",
      Collections.emptyList(),
      Collections.emptyList(),
      buildTestSchema(2),
      DataSourceType.KTABLE.getKsqlType(),
      "key",
      "2000-01-01",
      "stats",
      "errors",
      true,
      "avro",
      "kadka-topic",
      2,
      1
  );

  @Parameterized.Parameters(name = "{0}")
  public static Collection<OutputFormat> data() {
    return ImmutableList.of(OutputFormat.JSON, OutputFormat.TABULAR);
  }

  @SuppressWarnings("unchecked")
  public ConsoleTest(final OutputFormat outputFormat) {
    this.lineSupplier = mock(Supplier.class);
    this.cliCommand = mock(CliSpecificCommand.class);
    this.terminal = new TestTerminal(lineSupplier);
    this.console = new Console(outputFormat, terminal, new NoOpRowCaptor());

    when(cliCommand.getName()).thenReturn(CLI_CMD_NAME);
    console.registerCliSpecificCommand(cliCommand);
  }

  @After
  public void after() {
    console.close();
  }

  @Test
  public void testPrintGenericStreamedRow() throws IOException {
    // Given:
    final StreamedRow row = StreamedRow.row(new GenericRow(ImmutableList.of("col_1", "col_2")));

    // When:
    console.printStreamedRow(row, HEADER);

    // Then:
    if (console.getOutputFormat() == OutputFormat.TABULAR) {
      assertThat(terminal.getOutputString(), containsString("col_1"));
      assertThat(terminal.getOutputString(), containsString("col_2"));
    }
  }

  @Test
  public void testPrintHeader() throws IOException {
    // When:
    console.printRowHeader(HEADER);

    // Then:
    if (console.getOutputFormat() == OutputFormat.TABULAR) {
      assertThat(terminal.getOutputString(), containsString("foo"));
      assertThat(terminal.getOutputString(), containsString("bar"));
    }
  }

  @Test
  public void testPrintErrorStreamedRow() throws IOException {
    final FakeException exception = new FakeException();

    console.printStreamedRow(StreamedRow.error(exception), HEADER);

    assertThat(terminal.getOutputString(), is(exception.getMessage() + "\n"));
  }

  @Test
  public void testPrintFinalMessageStreamedRow() throws IOException {
    console.printStreamedRow(StreamedRow.finalMessage("Some message"), HEADER);
    assertThat(terminal.getOutputString(), is("Some message\n"));
  }

  @Test
  public void testPrintCommandStatus() throws IOException {
    // Given:
    final KsqlEntityList entityList = new KsqlEntityList(ImmutableList.of(
        new CommandStatusEntity(
            "e",
            CommandId.fromString("topic/1/create"),
            new CommandStatus(CommandStatus.Status.SUCCESS, "Success Message"),
            0L)
    ));

    // When:
    console.printKsqlEntityList(entityList);

    // Then:
    final String output = terminal.getOutputString();
    if (console.getOutputFormat() == OutputFormat.JSON) {
      assertThat(output, is("[ {\n"
          + "  \"@type\" : \"currentStatus\",\n"
          + "  \"statementText\" : \"e\",\n"
          + "  \"commandId\" : \"topic/1/create\",\n"
          + "  \"commandStatus\" : {\n"
          + "    \"status\" : \"SUCCESS\",\n"
          + "    \"message\" : \"Success Message\"\n"
          + "  },\n"
          + "  \"commandSequenceNumber\" : 0\n"
          + "} ]\n"));
    } else {
      assertThat(output, is("\n"
          + " Message         \n"
          + "-----------------\n"
          + " Success Message \n"
          + "-----------------\n"));
    }
  }

  @Test
  public void testPrintPropertyList() throws IOException {
    // Given:
    final Map<String, Object> properties = new HashMap<>();
    properties.put("k1", 1);
    properties.put("k2", "v2");
    properties.put("k3", true);

    final KsqlEntityList entityList = new KsqlEntityList(ImmutableList.of(
        new PropertiesList("e", properties, Collections.emptyList(), Collections.emptyList())
      ));

    // When:
    console.printKsqlEntityList(entityList);

    // Then:
    final String output = terminal.getOutputString();
    if (console.getOutputFormat() == OutputFormat.JSON) {
      assertThat(output, is("[ {\n"
          + "  \"@type\" : \"properties\",\n"
          + "  \"statementText\" : \"e\",\n"
          + "  \"properties\" : {\n"
          + "    \"k1\" : 1,\n"
          + "    \"k2\" : \"v2\",\n"
          + "    \"k3\" : true\n"
          + "  },\n"
          + "  \"overwrittenProperties\" : [ ],\n"
          + "  \"defaultProperties\" : [ ]\n"
          + "} ]\n"));
    } else {
      assertThat(output, is("\n"
          + " Property | Default override | Effective Value \n"
          + "-----------------------------------------------\n"
          + " k1       | SERVER           | 1               \n"
          + " k2       | SERVER           | v2              \n"
          + " k3       | SERVER           | true            \n"
          + "-----------------------------------------------\n"));
    }
  }

  @Test
  public void testPrintQueries() throws IOException {
    // Given:
    final List<RunningQuery> queries = new ArrayList<>();
    queries.add(
        new RunningQuery(
            "select * from t1", Collections.singleton("Test"), new EntityQueryId("0")));

<<<<<<< HEAD
    final KsqlEntityList entityList = new KsqlEntityList(ImmutableList.of(
        new Queries("e", queries)
    ));

    // When:
    console.printKsqlEntityList(entityList);

    // Then:
    final String output = terminal.getOutputString();
    if (console.getOutputFormat() == OutputFormat.JSON) {
      assertThat(output, is("[ {\n"
          + "  \"@type\" : \"queries\",\n"
          + "  \"statementText\" : \"e\",\n"
          + "  \"queries\" : [ {\n"
          + "    \"sinks\" : [ \"Test\" ],\n"
          + "    \"id\" : \"0\",\n"
          + "    \"queryString\" : \"select * from t1\"\n"
          + "  } ]\n"
          + "} ]\n"));
    } else {
      assertThat(output, is("\n"
          + " Query ID | Kafka Topic | Query String     \n"
          + "-------------------------------------------\n"
          + " 0        | Test        | select * from t1 \n"
          + "-------------------------------------------\n"
          + "For detailed information on a Query run: EXPLAIN <Query ID>;\n"));
    }
  }

  @Test
  public void testPrintSourceDescription() throws IOException {
    // Given:
    final List<FieldInfo> fields = buildTestSchema(
        Schema.OPTIONAL_BOOLEAN_SCHEMA,
        Schema.OPTIONAL_INT32_SCHEMA,
        Schema.OPTIONAL_INT64_SCHEMA,
        Schema.OPTIONAL_FLOAT64_SCHEMA,
        Schema.OPTIONAL_STRING_SCHEMA,
        SchemaBuilder
            .array(Schema.OPTIONAL_STRING_SCHEMA)
            .optional()
            .build(),
        SchemaBuilder
            .map(Schema.OPTIONAL_STRING_SCHEMA, Schema.OPTIONAL_INT64_SCHEMA)
            .optional()
            .build(),
        SchemaBuilder
            .struct()
            .field("a", Schema.OPTIONAL_FLOAT64_SCHEMA)
            .optional()
            .build()
    );

    final List<RunningQuery> readQueries = ImmutableList.of(
        new RunningQuery("read query", ImmutableSet.of("sink1"), new EntityQueryId("readId"))
    );
    final List<RunningQuery> writeQueries = ImmutableList.of(
        new RunningQuery("write query", ImmutableSet.of("sink2"), new EntityQueryId("writeId"))
    );

    final KsqlEntityList entityList = new KsqlEntityList(ImmutableList.of(
        new SourceDescriptionEntity(
            "some sql",
            new SourceDescription(
                "TestSource", readQueries, writeQueries, fields,
                DataSourceType.KTABLE.getKsqlType(), "key", "2000-01-01", "stats",
                "errors", false, "avro", "kadka-topic", 1, 1))
    ));

    // When:
    console.printKsqlEntityList(entityList);

    // Then:
    final String output = terminal.getOutputString();
    if (console.getOutputFormat() == OutputFormat.JSON) {
      assertThat(output, is("[ {\n"
          + "  \"@type\" : \"sourceDescription\",\n"
          + "  \"statementText\" : \"some sql\",\n"
          + "  \"sourceDescription\" : {\n"
          + "    \"name\" : \"TestSource\",\n"
          + "    \"readQueries\" : [ {\n"
          + "      \"sinks\" : [ \"sink1\" ],\n"
          + "      \"id\" : \"readId\",\n"
          + "      \"queryString\" : \"read query\"\n"
          + "    } ],\n"
          + "    \"writeQueries\" : [ {\n"
          + "      \"sinks\" : [ \"sink2\" ],\n"
          + "      \"id\" : \"writeId\",\n"
          + "      \"queryString\" : \"write query\"\n"
          + "    } ],\n"
          + "    \"fields\" : [ {\n"
          + "      \"name\" : \"ROWTIME\",\n"
          + "      \"schema\" : {\n"
          + "        \"type\" : \"BIGINT\",\n"
          + "        \"fields\" : null,\n"
          + "        \"memberSchema\" : null\n"
          + "      }\n"
          + "    }, {\n"
          + "      \"name\" : \"ROWKEY\",\n"
          + "      \"schema\" : {\n"
          + "        \"type\" : \"STRING\",\n"
          + "        \"fields\" : null,\n"
          + "        \"memberSchema\" : null\n"
          + "      }\n"
          + "    }, {\n"
          + "      \"name\" : \"f_0\",\n"
          + "      \"schema\" : {\n"
          + "        \"type\" : \"BOOLEAN\",\n"
          + "        \"fields\" : null,\n"
          + "        \"memberSchema\" : null\n"
          + "      }\n"
          + "    }, {\n"
          + "      \"name\" : \"f_1\",\n"
          + "      \"schema\" : {\n"
          + "        \"type\" : \"INTEGER\",\n"
          + "        \"fields\" : null,\n"
          + "        \"memberSchema\" : null\n"
          + "      }\n"
          + "    }, {\n"
          + "      \"name\" : \"f_2\",\n"
          + "      \"schema\" : {\n"
          + "        \"type\" : \"BIGINT\",\n"
          + "        \"fields\" : null,\n"
          + "        \"memberSchema\" : null\n"
          + "      }\n"
          + "    }, {\n"
          + "      \"name\" : \"f_3\",\n"
          + "      \"schema\" : {\n"
          + "        \"type\" : \"DOUBLE\",\n"
          + "        \"fields\" : null,\n"
          + "        \"memberSchema\" : null\n"
          + "      }\n"
          + "    }, {\n"
          + "      \"name\" : \"f_4\",\n"
          + "      \"schema\" : {\n"
          + "        \"type\" : \"STRING\",\n"
          + "        \"fields\" : null,\n"
          + "        \"memberSchema\" : null\n"
          + "      }\n"
          + "    }, {\n"
          + "      \"name\" : \"f_5\",\n"
          + "      \"schema\" : {\n"
          + "        \"type\" : \"ARRAY\",\n"
          + "        \"fields\" : null,\n"
          + "        \"memberSchema\" : {\n"
          + "          \"type\" : \"STRING\",\n"
          + "          \"fields\" : null,\n"
          + "          \"memberSchema\" : null\n"
          + "        }\n"
          + "      }\n"
          + "    }, {\n"
          + "      \"name\" : \"f_6\",\n"
          + "      \"schema\" : {\n"
          + "        \"type\" : \"MAP\",\n"
          + "        \"fields\" : null,\n"
          + "        \"memberSchema\" : {\n"
          + "          \"type\" : \"BIGINT\",\n"
          + "          \"fields\" : null,\n"
          + "          \"memberSchema\" : null\n"
          + "        }\n"
          + "      }\n"
          + "    }, {\n"
          + "      \"name\" : \"f_7\",\n"
          + "      \"schema\" : {\n"
          + "        \"type\" : \"STRUCT\",\n"
          + "        \"fields\" : [ {\n"
          + "          \"name\" : \"a\",\n"
          + "          \"schema\" : {\n"
          + "            \"type\" : \"DOUBLE\",\n"
          + "            \"fields\" : null,\n"
          + "            \"memberSchema\" : null\n"
          + "          }\n"
          + "        } ],\n"
          + "        \"memberSchema\" : null\n"
          + "      }\n"
          + "    } ],\n"
          + "    \"type\" : \"TABLE\",\n"
          + "    \"key\" : \"key\",\n"
          + "    \"timestamp\" : \"2000-01-01\",\n"
          + "    \"statistics\" : \"stats\",\n"
          + "    \"errorStats\" : \"errors\",\n"
          + "    \"extended\" : false,\n"
          + "    \"format\" : \"avro\",\n"
          + "    \"topic\" : \"kadka-topic\",\n"
          + "    \"partitions\" : 1,\n"
          + "    \"replication\" : 1\n"
          + "  }\n"
          + "} ]\n"));
    } else {
      assertThat(output, is("\n"
          + "Name                 : TestSource\n"
          + " Field   | Type                      \n"
          + "-------------------------------------\n"
          + " ROWTIME | BIGINT           (system) \n"
          + " ROWKEY  | VARCHAR(STRING)  (system) \n"
          + " f_0     | BOOLEAN                   \n"
          + " f_1     | INTEGER                   \n"
          + " f_2     | BIGINT                    \n"
          + " f_3     | DOUBLE                    \n"
          + " f_4     | VARCHAR(STRING)           \n"
          + " f_5     | ARRAY<VARCHAR(STRING)>    \n"
          + " f_6     | MAP<STRING, BIGINT>       \n"
          + " f_7     | STRUCT<a DOUBLE>          \n"
          + "-------------------------------------\n"
          + "For runtime statistics and query details run: DESCRIBE EXTENDED <Stream,Table>;\n"));
    }
  }

  @Test
  public void testPrintTopicDescription() throws IOException {
    // Given:
    final KsqlEntityList entityList = new KsqlEntityList(ImmutableList.of(
        new TopicDescription("e", "TestTopic", "TestKafkaTopic", "AVRO", "schemaString")
    ));

    // When:
    console.printKsqlEntityList(entityList);

    // Then:
    final String output = terminal.getOutputString();
    if (console.getOutputFormat() == OutputFormat.JSON) {
      assertThat(output, is("[ {\n"
          + "  \"@type\" : \"topicDescription\",\n"
          + "  \"statementText\" : \"e\",\n"
          + "  \"name\" : \"TestTopic\",\n"
          + "  \"format\" : \"AVRO\",\n"
          + "  \"schemaString\" : \"schemaString\",\n"
          + "  \"kafkaTopic\" : \"TestKafkaTopic\"\n"
          + "} ]\n"));
    } else {
      assertThat(output, is("\n"
          + " Table Name | Kafka Topic    | Type | AvroSchema   \n"
          + "---------------------------------------------------\n"
          + " TestTopic  | TestKafkaTopic | AVRO | schemaString \n"
          + "---------------------------------------------------\n"));
    }
  }

  @Test
  public void testPrintStreamsList() throws IOException {
    // Given:
    final KsqlEntityList entityList = new KsqlEntityList(ImmutableList.of(
        new StreamsList("e",
            ImmutableList.of(new SourceInfo.Stream("TestStream", "TestTopic", "AVRO")))
    ));

    // When:
    console.printKsqlEntityList(entityList);

    // Then:
    final String output = terminal.getOutputString();
    if (console.getOutputFormat() == OutputFormat.JSON) {
      assertThat(output, is("[ {\n"
          + "  \"@type\" : \"streams\",\n"
          + "  \"statementText\" : \"e\",\n"
          + "  \"streams\" : [ {\n"
          + "    \"type\" : \"STREAM\",\n"
          + "    \"name\" : \"TestStream\",\n"
          + "    \"topic\" : \"TestTopic\",\n"
          + "    \"format\" : \"AVRO\"\n"
          + "  } ]\n"
          + "} ]\n"));
    } else {
      assertThat(output, is("\n"
          + " Stream Name | Kafka Topic | Format \n"
          + "------------------------------------\n"
          + " TestStream  | TestTopic   | AVRO   \n"
          + "------------------------------------\n"));
    }
  }

  @Test
  public void testSortedPrintStreamsList() throws IOException {
    // Given:
    final KsqlEntityList entityList = new KsqlEntityList(ImmutableList.of(
            new StreamsList("e",
                    ImmutableList.of(
                            new SourceInfo.Stream("B", "TestTopic", "AVRO"),
                            new SourceInfo.Stream("A", "TestTopic", "AVRO"),
                            new SourceInfo.Stream("Z", "TestTopic", "AVRO"),
                            new SourceInfo.Stream("C", "TestTopic", "AVRO")
                    ))
    ));

    // When:
    console.printKsqlEntityList(entityList);

    // Then:
    final String output = terminal.getOutputString();
    if (console.getOutputFormat() == OutputFormat.JSON) {
      assertThat(output, is("[ {\n"
               + "  \"@type\" : \"streams\",\n"
               + "  \"statementText\" : \"e\",\n"
               + "  \"streams\" : [ {\n"
               + "    \"type\" : \"STREAM\",\n"
               + "    \"name\" : \"B\",\n"
               + "    \"topic\" : \"TestTopic\",\n"
               + "    \"format\" : \"AVRO\"\n"
               + "  }, {\n"
               + "    \"type\" : \"STREAM\",\n"
               + "    \"name\" : \"A\",\n"
               + "    \"topic\" : \"TestTopic\",\n"
               + "    \"format\" : \"AVRO\"\n"
               + "  }, {\n"
               + "    \"type\" : \"STREAM\",\n"
               + "    \"name\" : \"Z\",\n"
               + "    \"topic\" : \"TestTopic\",\n"
               + "    \"format\" : \"AVRO\"\n"
               + "  }, {\n"
               + "    \"type\" : \"STREAM\",\n"
               + "    \"name\" : \"C\",\n"
               + "    \"topic\" : \"TestTopic\",\n"
               + "    \"format\" : \"AVRO\"\n"
               + "  } ]\n"
               +"} ]\n"));
    } else {
      assertThat(output, is("\n"
              + " Stream Name | Kafka Topic | Format \n"
              + "------------------------------------\n"
              + " A           | TestTopic   | AVRO   \n"
              + " B           | TestTopic   | AVRO   \n"
              + " C           | TestTopic   | AVRO   \n"
              + " Z           | TestTopic   | AVRO   \n"
              + "------------------------------------\n"));
    }
  }

  @Test
  public void testPrintTablesList() throws IOException {
    // Given:
    final KsqlEntityList entityList = new KsqlEntityList(ImmutableList.of(
        new TablesList("e",
            ImmutableList.of(new SourceInfo.Table("TestTable", "TestTopic", "JSON", false)))
    ));

    // When:
    console.printKsqlEntityList(entityList);

    // Then:
    final String output = terminal.getOutputString();
    if (console.getOutputFormat() == OutputFormat.JSON) {
      assertThat(output, is("[ {\n"
          + "  \"@type\" : \"tables\",\n"
          + "  \"statementText\" : \"e\",\n"
          + "  \"tables\" : [ {\n"
          + "    \"type\" : \"TABLE\",\n"
          + "    \"name\" : \"TestTable\",\n"
          + "    \"topic\" : \"TestTopic\",\n"
          + "    \"format\" : \"JSON\",\n"
          + "    \"isWindowed\" : false\n"
          + "  } ]\n"
          + "} ]\n"));
    } else {
      assertThat(output, is("\n"
          + " Table Name | Kafka Topic | Format | Windowed \n"
          + "----------------------------------------------\n"
          + " TestTable  | TestTopic   | JSON   | false    \n"
          + "----------------------------------------------\n"));
    }
  }

  @Test
  public void testSortedPrintTablesList() throws IOException {
    // Given:
    final KsqlEntityList entityList = new KsqlEntityList(ImmutableList.of(
            new TablesList("e",
                    ImmutableList.of(
                            new SourceInfo.Table("B", "TestTopic", "JSON", false),
                            new SourceInfo.Table("A", "TestTopic", "JSON", false),
                            new SourceInfo.Table("Z", "TestTopic", "JSON", false),
                            new SourceInfo.Table("C", "TestTopic", "JSON", false)
                    )
            )
    ));

    // When:
    console.printKsqlEntityList(entityList);

    // Then:
    final String output = terminal.getOutputString();
    if (console.getOutputFormat() == OutputFormat.JSON) {
      assertThat(output, is("[ {\n"
              + "  \"@type\" : \"tables\",\n"
              + "  \"statementText\" : \"e\",\n"
              + "  \"tables\" : [ {\n"
              + "    \"type\" : \"TABLE\",\n"
              + "    \"name\" : \"B\",\n"
              + "    \"topic\" : \"TestTopic\",\n"
              + "    \"format\" : \"JSON\",\n"
              + "    \"isWindowed\" : false\n"
              + "  }, {\n"
              + "    \"type\" : \"TABLE\",\n"
              + "    \"name\" : \"A\",\n"
              + "    \"topic\" : \"TestTopic\",\n"
              + "    \"format\" : \"JSON\",\n"
              + "    \"isWindowed\" : false\n"
              + "  }, {\n"
              + "    \"type\" : \"TABLE\",\n"
              + "    \"name\" : \"Z\",\n"
              + "    \"topic\" : \"TestTopic\",\n"
              + "    \"format\" : \"JSON\",\n"
              + "    \"isWindowed\" : false\n"
              + "  }, {\n"
              + "    \"type\" : \"TABLE\",\n"
              + "    \"name\" : \"C\",\n"
              + "    \"topic\" : \"TestTopic\",\n"
              + "    \"format\" : \"JSON\",\n"
              + "    \"isWindowed\" : false\n"
              + "  } ]\n"
              + "} ]\n"));
    } else {
      assertThat(output, is("\n"
              + " Table Name | Kafka Topic | Format | Windowed \n"
              + "----------------------------------------------\n"
              + " A          | TestTopic   | JSON   | false    \n"
              + " B          | TestTopic   | JSON   | false    \n"
              + " C          | TestTopic   | JSON   | false    \n"
              + " Z          | TestTopic   | JSON   | false    \n"
              + "----------------------------------------------\n"));
    }
  }

  @Test
  public void testPrintExecuptionPlan() throws IOException {
    // Given:
    final KsqlEntityList entityList = new KsqlEntityList(ImmutableList.of(
        new ExecutionPlan("Test Execution Plan")
    ));

    // When:
    console.printKsqlEntityList(entityList);

    // Then:
    final String output = terminal.getOutputString();
    if (console.getOutputFormat() == OutputFormat.JSON) {
      assertThat(output, is("[ {\n"
          + "  \"@type\" : \"executionPlan\",\n"
          + "  \"statementText\" : \"Test Execution Plan\",\n"
          + "  \"executionPlan\" : \"Test Execution Plan\"\n"
          + "} ]\n"));
    } else {
      assertThat(output, is("\n"
          + " Execution Plan      \n"
          + "---------------------\n"
          + " Test Execution Plan \n"
          + "---------------------\n"));
=======
    for (int i = 0; i < 5; i++) {
      final KsqlEntityList entityList = new KsqlEntityList(ImmutableList.of(
          new CommandStatusEntity(
              "e",
              CommandId.fromString("topic/1/create"),
              new CommandStatus(CommandStatus.Status.SUCCESS, "Success Message"),
              0L),
          new PropertiesList("e", properties, Collections.emptyList(), Collections.emptyList()),
          new Queries("e", queries),
          new SourceDescriptionEntity(
              "e",
              new SourceDescription(
                  "TestSource", Collections.emptyList(), Collections.emptyList(), buildTestSchema(i),
                  DataSourceType.KTABLE.getKsqlType(), "key", "2000-01-01", "stats",
                  "errors", false, "avro", "kadka-topic", 1, 1),
              Collections.emptyList()),
          new TopicDescription("e", "TestTopic", "TestKafkaTopic", "AVRO", "schemaString"),
          new StreamsList("e", ImmutableList.of(new SourceInfo.Stream("TestStream", "TestTopic", "AVRO"))),
          new TablesList("e", ImmutableList.of(new SourceInfo.Table("TestTable", "TestTopic", "JSON", false))),
          new KsqlTopicsList("e", ImmutableList.of(new KsqlTopicInfo("TestTopic", "TestKafkaTopic", Format.JSON))),
          new KafkaTopicsList("e", ImmutableList.of(new KafkaTopicInfo("TestKafkaTopic", true, ImmutableList.of(1),  1, 1))),
          new ExecutionPlan("Test Execution Plan")
      ));
      console.printKsqlEntityList(entityList);
>>>>>>> 8c46606f
    }
  }

  @Test
  public void shouldPrintTopicDescribeExtended() throws IOException {
    // Given:
    final List<RunningQuery> readQueries = ImmutableList.of(
        new RunningQuery("read query", ImmutableSet.of("sink1"), new EntityQueryId("readId"))
    );
    final List<RunningQuery> writeQueries = ImmutableList.of(
        new RunningQuery("write query", ImmutableSet.of("sink2"), new EntityQueryId("writeId"))
    );

    final KsqlEntityList entityList = new KsqlEntityList(ImmutableList.of(
        new SourceDescriptionEntity(
            "e",
<<<<<<< HEAD
            new SourceDescription(
                "TestSource", readQueries, writeQueries,
                buildTestSchema(Schema.OPTIONAL_STRING_SCHEMA), DataSourceType.KTABLE.getKsqlType(),
                "key", "2000-01-01", "stats", "errors", true, "avro", "kadka-topic",
                2, 1))));
=======
            sourceDescription,
            Collections.emptyList()))
    );
>>>>>>> 8c46606f

    // When:
    console.printKsqlEntityList(entityList);

    // Then:
    final String output = terminal.getOutputString();
    if (console.getOutputFormat() == OutputFormat.JSON) {
      assertThat(output, is("[ {\n"
          + "  \"@type\" : \"sourceDescription\",\n"
          + "  \"statementText\" : \"e\",\n"
          + "  \"sourceDescription\" : {\n"
          + "    \"name\" : \"TestSource\",\n"
          + "    \"readQueries\" : [ {\n"
          + "      \"sinks\" : [ \"sink1\" ],\n"
          + "      \"id\" : \"readId\",\n"
          + "      \"queryString\" : \"read query\"\n"
          + "    } ],\n"
          + "    \"writeQueries\" : [ {\n"
          + "      \"sinks\" : [ \"sink2\" ],\n"
          + "      \"id\" : \"writeId\",\n"
          + "      \"queryString\" : \"write query\"\n"
          + "    } ],\n"
          + "    \"fields\" : [ {\n"
          + "      \"name\" : \"ROWTIME\",\n"
          + "      \"schema\" : {\n"
          + "        \"type\" : \"BIGINT\",\n"
          + "        \"fields\" : null,\n"
          + "        \"memberSchema\" : null\n"
          + "      }\n"
          + "    }, {\n"
          + "      \"name\" : \"ROWKEY\",\n"
          + "      \"schema\" : {\n"
          + "        \"type\" : \"STRING\",\n"
          + "        \"fields\" : null,\n"
          + "        \"memberSchema\" : null\n"
          + "      }\n"
          + "    }, {\n"
          + "      \"name\" : \"f_0\",\n"
          + "      \"schema\" : {\n"
          + "        \"type\" : \"STRING\",\n"
          + "        \"fields\" : null,\n"
          + "        \"memberSchema\" : null\n"
          + "      }\n"
          + "    } ],\n"
          + "    \"type\" : \"TABLE\",\n"
          + "    \"key\" : \"key\",\n"
          + "    \"timestamp\" : \"2000-01-01\",\n"
          + "    \"statistics\" : \"stats\",\n"
          + "    \"errorStats\" : \"errors\",\n"
          + "    \"extended\" : true,\n"
          + "    \"format\" : \"avro\",\n"
          + "    \"topic\" : \"kadka-topic\",\n"
          + "    \"partitions\" : 2,\n"
          + "    \"replication\" : 1\n"
          + "  }\n"
          + "} ]\n"));
    } else {
      assertThat(output, is("\n"
          + "Name                 : TestSource\n"
          + "Type                 : TABLE\n"
          + "Key field            : key\n"
          + "Key format           : STRING\n"
          + "Timestamp field      : 2000-01-01\n"
          + "Value format         : avro\n"
          + "Kafka topic          : kadka-topic (partitions: 2, replication: 1)\n"
          + "\n"
          + " Field   | Type                      \n"
          + "-------------------------------------\n"
          + " ROWTIME | BIGINT           (system) \n"
          + " ROWKEY  | VARCHAR(STRING)  (system) \n"
          + " f_0     | VARCHAR(STRING)           \n"
          + "-------------------------------------\n"
          + "\n"
          + "Queries that read from this TABLE\n"
          + "-----------------------------------\n"
          + "readId : read query\n"
          + "\n"
          + "For query topology and execution plan please run: EXPLAIN <QueryId>\n"
          + "\n"
          + "Queries that write from this TABLE\n"
          + "-----------------------------------\n"
          + "writeId : write query\n"
          + "\n"
          + "For query topology and execution plan please run: EXPLAIN <QueryId>\n"
          + "\n"
          + "Local runtime statistics\n"
          + "------------------------\n"
          + "stats\n"
          + "errors\n"
          + "(Statistics of the local KSQL server interaction with the Kafka topic kadka-topic)\n"));
    }
  }

  @Test
  public void shouldPrintWarnings() throws IOException {
    // Given:
    final KsqlEntity entity = new SourceDescriptionEntity(
        "e",
        sourceDescription,
        ImmutableList.of(new KsqlWarning("oops"), new KsqlWarning("doh!"))
    );

    // When:
    console.printKsqlEntityList(ImmutableList.of(entity));

    // Then:
    final String output = terminal.getOutputString();
    if (console.getOutputFormat() == OutputFormat.TABULAR) {
      assertThat(
          output,
          containsString("WARNING: oops\nWARNING: doh")
      );
    } else {
      assertThat(output, containsString("\"message\" : \"oops\""));
      assertThat(output, containsString("\"message\" : \"doh!\""));
    }
  }

  @Test
  public void shouldPrintFunctionDescription() throws IOException {
    final KsqlEntityList entityList = new KsqlEntityList(ImmutableList.of(
        new FunctionDescriptionList(
            "DESCRIBE FUNCTION foo;",
            "FOO",
            "Description that is very, very, very, very, very, very, very, very, very, "
                + "very, very, very, very, very, very, very, very, very, very, very, very long\n"
                + "and containing new lines\n"
                + "\tAND TABS\n"
                + "too!",
            "Andy",
            "v1.1.0",
            "some.jar",
            ImmutableList.of(new FunctionInfo(
                ImmutableList.of(
                    new ArgumentInfo(
                        "arg1",
                        "INT",
                        "Another really, really, really, really, really, really, really,"
                            + "really, really, really, really, really, really, really, really "
                            + " really, really, really, really, really, really, really, long\n"
                            + "description\n"
                            + "\tContaining Tabs\n"
                            + "and stuff",
                        true)
                ),
                "LONG",
                "The function description, which too can be really, really, really, "
                    + "really, really, really, really, really, really, really, really, really, "
                    + "really, really, really, really, really, really, really, really, long\n"
                    + "and contains\n\ttabs and stuff"
            )), FunctionType.scalar)));

    console.printKsqlEntityList(entityList);

    final String output = terminal.getOutputString();
    if (console.getOutputFormat() == OutputFormat.JSON) {
      assertThat(output, containsString("\"name\" : \"FOO\""));
    } else {
      final String expected = ""
          + "Name        : FOO\n"
          + "Author      : Andy\n"
          + "Version     : v1.1.0\n"
          + "Overview    : Description that is very, very, very, very, very, very, very, very, very, very, very, \n"
          + "              very, very, very, very, very, very, very, very, very, very long\n"
          + "              and containing new lines\n"
          + "              \tAND TABS\n"
          + "              too!\n"
          + "Type        : scalar\n"
          + "Jar         : some.jar\n"
          + "Variations  : \n"
          + "\n"
          + "\tVariation   : FOO(arg1 INT[])\n"
          + "\tReturns     : LONG\n"
          + "\tDescription : The function description, which too can be really, really, really, really, really, \n"
          + "                really, really, really, really, really, really, really, really, really, really, \n"
          + "                really, really, really, really, really, long\n"
          + "                and contains\n"
          + "                \ttabs and stuff\n"
          + "\targ1        : Another really, really, really, really, really, really, really,really, really, \n"
          + "                really, really, really, really, really, really  really, really, really, really, \n"
          + "                really, really, really, long\n"
          + "                description\n"
          + "                \tContaining Tabs\n"
          + "                and stuff";

      assertThat(output, containsString(expected));
    }
  }

  @Test
  public void shouldExecuteCliCommands() {
    // Given:
    when(lineSupplier.get())
        .thenReturn(CLI_CMD_NAME)
        .thenReturn("not a CLI command;");

    // When:
    console.readLine();

    // Then:
    verify(cliCommand).execute(eq(ImmutableList.of()), any());
  }

  @Test
  public void shouldExecuteCliCommandWithArgsTrimmingWhiteSpace() {
    // Given:
    when(lineSupplier.get())
        .thenReturn(CLI_CMD_NAME + WHITE_SPACE + "Arg0" + WHITE_SPACE + "Arg1" + WHITE_SPACE)
        .thenReturn("not a CLI command;");

    // When:
    console.readLine();

    // Then:
    verify(cliCommand).execute(eq(ImmutableList.of("Arg0", "Arg1")), any());
  }

  @Test
  public void shouldExecuteCliCommandWithQuotedArgsContainingSpaces() {
    // Given:
    when(lineSupplier.get())
        .thenReturn(CLI_CMD_NAME + WHITE_SPACE + "Arg0" + WHITE_SPACE + "'Arg 1'")
        .thenReturn("not a CLI command;");

    // When:
    console.readLine();

    // Then:
    verify(cliCommand).execute(eq(ImmutableList.of("Arg0", "Arg 1")), any());
  }

  @Test
  public void shouldSupportOtherWhitespaceBetweenCliCommandAndArgs() {
    // Given:
    when(lineSupplier.get())
        .thenReturn(CLI_CMD_NAME + "\tArg0" + WHITE_SPACE + "'Arg 1'")
        .thenReturn("not a CLI command;");

    // When:
    console.readLine();

    // Then:
    verify(cliCommand).execute(eq(ImmutableList.of("Arg0", "Arg 1")), any());
  }

  @Test
  public void shouldSupportCmdBeingTerminatedWithSemiColon() {
    // Given:
    when(lineSupplier.get())
        .thenReturn(CLI_CMD_NAME + WHITE_SPACE  + "Arg0;")
        .thenReturn("not a CLI command;");

    // When:
    console.readLine();

    // Then:
    verify(cliCommand).execute(eq(ImmutableList.of("Arg0")), any());
  }

  @Test
  public void shouldSupportCmdWithQuotedArgBeingTerminatedWithSemiColon() {
    // Given:
    when(lineSupplier.get())
        .thenReturn(CLI_CMD_NAME + WHITE_SPACE  + "'Arg0';")
        .thenReturn("not a CLI command;");

    // When:
    console.readLine();

    // Then:
    verify(cliCommand).execute(eq(ImmutableList.of("Arg0")), any());
  }

  @Test
  public void shouldFailIfCommandNameIsQuoted() {
    // Given:
    when(lineSupplier.get())
        .thenReturn("'some' 'command' " + "Arg0" + WHITE_SPACE + "'Arg 1'")
        .thenReturn("not a CLI command;");

    // When:
    console.readLine();

    // Then:
    verify(cliCommand, never()).execute(any(), any());
  }

  @Test
  public void shouldSwallowCliCommandLines() {
    // Given:
    when(lineSupplier.get())
        .thenReturn(CLI_CMD_NAME)
        .thenReturn("not a CLI command;");

    // When:
    final String result = console.readLine();

    // Then:
    assertThat(result, is("not a CLI command;"));
  }

  @Test
  public void shouldSwallowCliCommandLinesEvenWithWhiteSpace() {
    // Given:
    when(lineSupplier.get())
        .thenReturn("   \t   " + CLI_CMD_NAME + "   \t   ")
        .thenReturn("not a CLI command;");

    // When:
    final String result = console.readLine();

    // Then:
    assertThat(result, is("not a CLI command;"));
  }

  private static List<FieldInfo> buildTestSchema(final Schema... fieldTypes) {
    final SchemaBuilder dataSourceBuilder = SchemaBuilder.struct().name("TestSchema");

    for (int idx = 0; idx < fieldTypes.length; idx++) {
      dataSourceBuilder.field("f_" + idx, fieldTypes[idx]);
    }

    return EntityUtil.buildSourceSchemaEntity(LogicalSchema.of(dataSourceBuilder.build()), false);
  }
}<|MERGE_RESOLUTION|>--- conflicted
+++ resolved
@@ -42,17 +42,9 @@
 import io.confluent.ksql.rest.entity.FunctionDescriptionList;
 import io.confluent.ksql.rest.entity.FunctionInfo;
 import io.confluent.ksql.rest.entity.FunctionType;
-<<<<<<< HEAD
-import io.confluent.ksql.rest.entity.KsqlEntityList;
-=======
-import io.confluent.ksql.rest.entity.KafkaTopicInfo;
-import io.confluent.ksql.rest.entity.KafkaTopicsList;
 import io.confluent.ksql.rest.entity.KsqlEntity;
 import io.confluent.ksql.rest.entity.KsqlEntityList;
-import io.confluent.ksql.rest.entity.KsqlTopicInfo;
-import io.confluent.ksql.rest.entity.KsqlTopicsList;
 import io.confluent.ksql.rest.entity.KsqlWarning;
->>>>>>> 8c46606f
 import io.confluent.ksql.rest.entity.PropertiesList;
 import io.confluent.ksql.rest.entity.Queries;
 import io.confluent.ksql.rest.entity.RunningQuery;
@@ -101,7 +93,7 @@
       "TestSource",
       Collections.emptyList(),
       Collections.emptyList(),
-      buildTestSchema(2),
+      buildTestSchema(Schema.OPTIONAL_INT32_SCHEMA, Schema.OPTIONAL_STRING_SCHEMA),
       DataSourceType.KTABLE.getKsqlType(),
       "key",
       "2000-01-01",
@@ -202,7 +194,8 @@
           + "    \"status\" : \"SUCCESS\",\n"
           + "    \"message\" : \"Success Message\"\n"
           + "  },\n"
-          + "  \"commandSequenceNumber\" : 0\n"
+          + "  \"commandSequenceNumber\" : 0,\n"
+          + "  \"warnings\" : [ ]\n"
           + "} ]\n"));
     } else {
       assertThat(output, is("\n"
@@ -240,7 +233,8 @@
           + "    \"k3\" : true\n"
           + "  },\n"
           + "  \"overwrittenProperties\" : [ ],\n"
-          + "  \"defaultProperties\" : [ ]\n"
+          + "  \"defaultProperties\" : [ ],\n"
+          + "  \"warnings\" : [ ]\n"
           + "} ]\n"));
     } else {
       assertThat(output, is("\n"
@@ -261,7 +255,6 @@
         new RunningQuery(
             "select * from t1", Collections.singleton("Test"), new EntityQueryId("0")));
 
-<<<<<<< HEAD
     final KsqlEntityList entityList = new KsqlEntityList(ImmutableList.of(
         new Queries("e", queries)
     ));
@@ -279,7 +272,8 @@
           + "    \"sinks\" : [ \"Test\" ],\n"
           + "    \"id\" : \"0\",\n"
           + "    \"queryString\" : \"select * from t1\"\n"
-          + "  } ]\n"
+          + "  } ],\n"
+          + "  \"warnings\" : [ ]\n"
           + "} ]\n"));
     } else {
       assertThat(output, is("\n"
@@ -326,9 +320,23 @@
         new SourceDescriptionEntity(
             "some sql",
             new SourceDescription(
-                "TestSource", readQueries, writeQueries, fields,
-                DataSourceType.KTABLE.getKsqlType(), "key", "2000-01-01", "stats",
-                "errors", false, "avro", "kadka-topic", 1, 1))
+                "TestSource",
+                readQueries,
+                writeQueries,
+                fields,
+                DataSourceType.KTABLE.getKsqlType(),
+                "key",
+                "2000-01-01",
+                "stats",
+                "errors",
+                false,
+                "avro",
+                "kadka-topic",
+                1,
+                1
+            ),
+            Collections.emptyList()
+        )
     ));
 
     // When:
@@ -448,7 +456,8 @@
           + "    \"topic\" : \"kadka-topic\",\n"
           + "    \"partitions\" : 1,\n"
           + "    \"replication\" : 1\n"
-          + "  }\n"
+          + "  },\n"
+          + "  \"warnings\" : [ ]\n"
           + "} ]\n"));
     } else {
       assertThat(output, is("\n"
@@ -489,6 +498,7 @@
           + "  \"name\" : \"TestTopic\",\n"
           + "  \"format\" : \"AVRO\",\n"
           + "  \"schemaString\" : \"schemaString\",\n"
+          + "  \"warnings\" : [ ],\n"
           + "  \"kafkaTopic\" : \"TestKafkaTopic\"\n"
           + "} ]\n"));
     } else {
@@ -522,7 +532,8 @@
           + "    \"name\" : \"TestStream\",\n"
           + "    \"topic\" : \"TestTopic\",\n"
           + "    \"format\" : \"AVRO\"\n"
-          + "  } ]\n"
+          + "  } ],\n"
+          + "  \"warnings\" : [ ]\n"
           + "} ]\n"));
     } else {
       assertThat(output, is("\n"
@@ -575,7 +586,8 @@
                + "    \"name\" : \"C\",\n"
                + "    \"topic\" : \"TestTopic\",\n"
                + "    \"format\" : \"AVRO\"\n"
-               + "  } ]\n"
+               + "  } ],\n"
+               + "  \"warnings\" : [ ]\n"
                +"} ]\n"));
     } else {
       assertThat(output, is("\n"
@@ -612,7 +624,8 @@
           + "    \"topic\" : \"TestTopic\",\n"
           + "    \"format\" : \"JSON\",\n"
           + "    \"isWindowed\" : false\n"
-          + "  } ]\n"
+          + "  } ],\n"
+          + "  \"warnings\" : [ ]\n"
           + "} ]\n"));
     } else {
       assertThat(output, is("\n"
@@ -670,7 +683,8 @@
               + "    \"topic\" : \"TestTopic\",\n"
               + "    \"format\" : \"JSON\",\n"
               + "    \"isWindowed\" : false\n"
-              + "  } ]\n"
+              + "  } ],\n"
+              + "  \"warnings\" : [ ]\n"
               + "} ]\n"));
     } else {
       assertThat(output, is("\n"
@@ -700,6 +714,7 @@
       assertThat(output, is("[ {\n"
           + "  \"@type\" : \"executionPlan\",\n"
           + "  \"statementText\" : \"Test Execution Plan\",\n"
+          + "  \"warnings\" : [ ],\n"
           + "  \"executionPlan\" : \"Test Execution Plan\"\n"
           + "} ]\n"));
     } else {
@@ -708,32 +723,6 @@
           + "---------------------\n"
           + " Test Execution Plan \n"
           + "---------------------\n"));
-=======
-    for (int i = 0; i < 5; i++) {
-      final KsqlEntityList entityList = new KsqlEntityList(ImmutableList.of(
-          new CommandStatusEntity(
-              "e",
-              CommandId.fromString("topic/1/create"),
-              new CommandStatus(CommandStatus.Status.SUCCESS, "Success Message"),
-              0L),
-          new PropertiesList("e", properties, Collections.emptyList(), Collections.emptyList()),
-          new Queries("e", queries),
-          new SourceDescriptionEntity(
-              "e",
-              new SourceDescription(
-                  "TestSource", Collections.emptyList(), Collections.emptyList(), buildTestSchema(i),
-                  DataSourceType.KTABLE.getKsqlType(), "key", "2000-01-01", "stats",
-                  "errors", false, "avro", "kadka-topic", 1, 1),
-              Collections.emptyList()),
-          new TopicDescription("e", "TestTopic", "TestKafkaTopic", "AVRO", "schemaString"),
-          new StreamsList("e", ImmutableList.of(new SourceInfo.Stream("TestStream", "TestTopic", "AVRO"))),
-          new TablesList("e", ImmutableList.of(new SourceInfo.Table("TestTable", "TestTopic", "JSON", false))),
-          new KsqlTopicsList("e", ImmutableList.of(new KsqlTopicInfo("TestTopic", "TestKafkaTopic", Format.JSON))),
-          new KafkaTopicsList("e", ImmutableList.of(new KafkaTopicInfo("TestKafkaTopic", true, ImmutableList.of(1),  1, 1))),
-          new ExecutionPlan("Test Execution Plan")
-      ));
-      console.printKsqlEntityList(entityList);
->>>>>>> 8c46606f
     }
   }
 
@@ -750,17 +739,24 @@
     final KsqlEntityList entityList = new KsqlEntityList(ImmutableList.of(
         new SourceDescriptionEntity(
             "e",
-<<<<<<< HEAD
             new SourceDescription(
-                "TestSource", readQueries, writeQueries,
-                buildTestSchema(Schema.OPTIONAL_STRING_SCHEMA), DataSourceType.KTABLE.getKsqlType(),
-                "key", "2000-01-01", "stats", "errors", true, "avro", "kadka-topic",
-                2, 1))));
-=======
-            sourceDescription,
-            Collections.emptyList()))
+                "TestSource",
+                readQueries,
+                writeQueries,
+                buildTestSchema(Schema.OPTIONAL_STRING_SCHEMA),
+                DataSourceType.KTABLE.getKsqlType(),
+                "key",
+                "2000-01-01",
+                "stats",
+                "errors",
+                true,
+                "avro",
+                "kadka-topic",
+                2, 1
+            ),
+            Collections.emptyList()
+        ))
     );
->>>>>>> 8c46606f
 
     // When:
     console.printKsqlEntityList(entityList);
@@ -815,7 +811,8 @@
           + "    \"topic\" : \"kadka-topic\",\n"
           + "    \"partitions\" : 2,\n"
           + "    \"replication\" : 1\n"
-          + "  }\n"
+          + "  },\n"
+          + "  \"warnings\" : [ ]\n"
           + "} ]\n"));
     } else {
       assertThat(output, is("\n"
