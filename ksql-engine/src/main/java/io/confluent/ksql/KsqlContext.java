--- conflicted
+++ resolved
@@ -54,11 +54,8 @@
     final MutableFunctionRegistry functionRegistry = new InternalFunctionRegistry();
     UdfLoader.newInstance(ksqlConfig, functionRegistry, ".").load();
     final String serviceId = ksqlConfig.getString(KsqlConfig.KSQL_SERVICE_ID_CONFIG);
-<<<<<<< HEAD
-    final KsqlEngine engine = new KsqlEngine(serviceContext, functionRegistry, serviceId);
-=======
-    final KsqlEngine engine = new KsqlEngine(serviceContext, processingLogContext, serviceId);
->>>>>>> ee76c0b6
+    final KsqlEngine engine =
+        new KsqlEngine(serviceContext, processingLogContext, functionRegistry, serviceId);
     return new KsqlContext(serviceContext, ksqlConfig, engine);
   }
 
