/*
 * Copyright 2018 Confluent Inc.
 *
 * Licensed under the Confluent Community License; you may not use this file
 * except in compliance with the License.  You may obtain a copy of the License at
 *
 * http://www.confluent.io/confluent-community-license
 *
 * Unless required by applicable law or agreed to in writing, software
 * distributed under the License is distributed on an "AS IS" BASIS, WITHOUT
 * WARRANTIES OF ANY KIND, either express or implied.  See the License for the
 * specific language governing permissions and limitations under the License.
 */

package io.confluent.ksql.integration;

import static io.confluent.ksql.test.util.AssertEventually.assertThatEventually;
import static io.confluent.ksql.test.util.EmbeddedSingleNodeKafkaCluster.VALID_USER1;
import static io.confluent.ksql.test.util.EmbeddedSingleNodeKafkaCluster.VALID_USER2;
import static io.confluent.ksql.util.KsqlConfig.KSQL_SERVICE_ID_CONFIG;
import static org.apache.kafka.common.acl.AclOperation.ALL;
import static org.apache.kafka.common.acl.AclOperation.CREATE;
import static org.apache.kafka.common.acl.AclOperation.DELETE;
import static org.apache.kafka.common.acl.AclOperation.DESCRIBE;
import static org.apache.kafka.common.acl.AclOperation.DESCRIBE_CONFIGS;
import static org.apache.kafka.common.acl.AclOperation.READ;
import static org.apache.kafka.common.acl.AclOperation.WRITE;
import static org.apache.kafka.common.resource.ResourceType.CLUSTER;
import static org.apache.kafka.common.resource.ResourceType.GROUP;
import static org.apache.kafka.common.resource.ResourceType.TOPIC;
import static org.hamcrest.Matchers.greaterThan;
import static org.hamcrest.Matchers.is;

import io.confluent.common.utils.IntegrationTest;
import io.confluent.ksql.KsqlEngine;
import io.confluent.ksql.KsqlEngineTestUtil;
<<<<<<< HEAD
import io.confluent.ksql.function.InternalFunctionRegistry;
=======
import io.confluent.ksql.processing.log.ProcessingLogContext;
>>>>>>> ee76c0b6
import io.confluent.ksql.query.QueryId;
import io.confluent.ksql.services.DefaultServiceContext;
import io.confluent.ksql.services.KafkaTopicClient;
import io.confluent.ksql.services.KafkaTopicClientImpl;
import io.confluent.ksql.services.ServiceContext;
import io.confluent.ksql.test.util.EmbeddedSingleNodeKafkaCluster;
import io.confluent.ksql.test.util.secure.ClientTrustStore;
import io.confluent.ksql.test.util.secure.Credentials;
import io.confluent.ksql.test.util.secure.SecureKafkaHelper;
import io.confluent.ksql.util.KsqlConfig;
import io.confluent.ksql.util.OrderDataProvider;
import io.confluent.ksql.util.PersistentQueryMetadata;
import io.confluent.ksql.util.QueryMetadata;
import io.confluent.ksql.util.TopicConsumer;
import io.confluent.ksql.util.TopicProducer;
import java.util.Arrays;
import java.util.Collections;
import java.util.HashMap;
import java.util.Map;
import java.util.Set;
import java.util.concurrent.atomic.AtomicInteger;
import java.util.stream.Collectors;
import javax.net.ssl.HostnameVerifier;
import javax.net.ssl.HttpsURLConnection;
import kafka.security.auth.Acl;
import org.apache.kafka.clients.admin.AdminClient;
import org.apache.kafka.clients.consumer.ConsumerConfig;
import org.apache.kafka.common.acl.AclOperation;
import org.apache.kafka.common.acl.AclPermissionType;
import org.apache.kafka.common.resource.PatternType;
import org.apache.kafka.common.resource.ResourcePattern;
import org.apache.kafka.common.resource.ResourceType;
import org.apache.kafka.common.security.auth.SecurityProtocol;
import org.apache.kafka.test.TestUtils;
import org.junit.After;
import org.junit.Before;
import org.junit.ClassRule;
import org.junit.Test;
import org.junit.experimental.categories.Category;

/**
 * Tests covering integration with secured components, e.g. secure Kafka cluster.
 */
@Category({IntegrationTest.class})
public class SecureIntegrationTest {

  private static final String INPUT_TOPIC = "orders_topic";
  private static final String INPUT_STREAM = "ORDERS";
  private static final Credentials ALL_USERS = new Credentials("*", "ignored");
  private static final Credentials SUPER_USER = VALID_USER1;
  private static final Credentials NORMAL_USER = VALID_USER2;
  private static final AtomicInteger COUNTER = new AtomicInteger(0);

  @ClassRule
  public static final EmbeddedSingleNodeKafkaCluster SECURE_CLUSTER =
      EmbeddedSingleNodeKafkaCluster.newBuilder()
          .withoutPlainListeners()
          .withSaslSslListeners()
          .withSslListeners()
          .withAcls(SUPER_USER.username)
          .build();

  private QueryId queryId;
  private KsqlConfig ksqlConfig;
  private KsqlEngine ksqlEngine;
  private final TopicProducer topicProducer = new TopicProducer(SECURE_CLUSTER);
  private KafkaTopicClient topicClient;
  private String outputTopic;
  private AdminClient adminClient;
  private ServiceContext serviceContext;

  @Before
  public void before() throws Exception {
    SECURE_CLUSTER.clearAcls();
    outputTopic = "TEST_" + COUNTER.incrementAndGet();

    adminClient = AdminClient
        .create(new KsqlConfig(getKsqlConfig(SUPER_USER)).getKsqlAdminClientConfigProps());
    topicClient = new KafkaTopicClientImpl(
        adminClient);

    produceInitData();
  }

  @After
  public void after() {
    if (queryId != null) {
      ksqlEngine.getPersistentQuery(queryId)
          .ifPresent(QueryMetadata::close);
    }
    if (ksqlEngine != null) {
      ksqlEngine.close();
    }
    if (topicClient != null) {
      try {
        topicClient.deleteTopics(Collections.singletonList(outputTopic));
      } catch (final Exception e) {
        e.printStackTrace(System.err);
      }
      adminClient.close();
    }
    if (serviceContext != null) {
      serviceContext.close();
    }
  }

  @Test
  public void shouldRunQueryAgainstKafkaClusterOverSsl() throws Exception {
    // Given:
    givenAllowAcl(ALL_USERS,
                  resource(CLUSTER, "kafka-cluster"),
                  ops(DESCRIBE_CONFIGS, CREATE));

    givenAllowAcl(ALL_USERS,
                  resource(TOPIC, Acl.WildCardResource()),
                  ops(DESCRIBE, READ, WRITE, DELETE));

    givenAllowAcl(ALL_USERS,
                  resource(GROUP, Acl.WildCardResource()),
                  ops(DESCRIBE, READ));

    final Map<String, Object> configs = getBaseKsqlConfig();
    configs.put(ConsumerConfig.BOOTSTRAP_SERVERS_CONFIG,
                SECURE_CLUSTER.bootstrapServers(SecurityProtocol.SSL));

    // Additional Properties required for KSQL to talk to cluster over SSL:
    configs.put("security.protocol", "SSL");
    configs.put("ssl.truststore.location", ClientTrustStore.trustStorePath());
    configs.put("ssl.truststore.password", ClientTrustStore.trustStorePassword());

    givenTestSetupWithConfig(configs);

    // Then:
    assertCanRunSimpleKsqlQuery();
  }

  @Test
  public void shouldRunQueryAgainstKafkaClusterOverSaslSsl() throws Exception {
    // Given:
    final Map<String, Object> configs = getBaseKsqlConfig();

    // Additional Properties required for KSQL to talk to secure cluster using SSL and SASL:
    configs.put("security.protocol", "SASL_SSL");
    configs.put("sasl.mechanism", "PLAIN");
    configs.put("sasl.jaas.config", SecureKafkaHelper.buildJaasConfig(SUPER_USER));

    givenTestSetupWithConfig(configs);

    // Then:
    assertCanRunSimpleKsqlQuery();
  }

  @Test
  public void shouldRunQueriesRequiringChangeLogsAndRepartitionTopicsWithMinimalPrefixedAcls()
      throws Exception {

    final String serviceId = "my-service-id_";  // Defaults to "default_"

    final Map<String, Object> ksqlConfig = getKsqlConfig(NORMAL_USER);
    ksqlConfig.put(KSQL_SERVICE_ID_CONFIG, serviceId);

    givenAllowAcl(NORMAL_USER,
                  resource(CLUSTER, "kafka-cluster"),
                  ops(DESCRIBE_CONFIGS));

    givenAllowAcl(NORMAL_USER,
                  resource(TOPIC, INPUT_TOPIC),
                  ops(READ));

    givenAllowAcl(NORMAL_USER,
                  resource(TOPIC, outputTopic),
                  ops(CREATE /* as the topic doesn't exist yet*/, WRITE));

    givenAllowAcl(NORMAL_USER,
                  prefixedResource(TOPIC, "_confluent-ksql-my-service-id_"),
                  ops(ALL));

    givenAllowAcl(NORMAL_USER,
                  prefixedResource(GROUP, "_confluent-ksql-my-service-id_"),
                  ops(ALL));

    givenTestSetupWithConfig(ksqlConfig);

    // Then:
    assertCanRunRepartitioningKsqlQuery();
  }

  // Requires correctly configured schema-registry running
  //@Test
  @SuppressWarnings("unused")
  public void shouldRunQueryAgainstSecureSchemaRegistry() throws Exception {
    // Given:
    final HostnameVerifier existing = HttpsURLConnection.getDefaultHostnameVerifier();
    HttpsURLConnection.setDefaultHostnameVerifier(
        (hostname, sslSession) -> hostname.equals("localhost"));

    try {
      final Map<String, Object> ksqlConfig = getKsqlConfig(SUPER_USER);
      ksqlConfig.put("ksql.schema.registry.url", "https://localhost:8481");
      ksqlConfig.put("ssl.truststore.location", ClientTrustStore.trustStorePath());
      ksqlConfig.put("ssl.truststore.password", ClientTrustStore.trustStorePassword());
      givenTestSetupWithConfig(ksqlConfig);

      // Then:
      assertCanRunKsqlQuery("CREATE STREAM %s WITH (VALUE_FORMAT='AVRO') AS "
                            + "SELECT * FROM %s;",
                            outputTopic, INPUT_STREAM);
    } finally {
      HttpsURLConnection.setDefaultHostnameVerifier(existing);
    }
  }

  private static void givenAllowAcl(final Credentials credentials,
                                    final ResourcePattern resource,
                                    final Set<AclOperation> ops) {
    SECURE_CLUSTER.addUserAcl(credentials.username, AclPermissionType.ALLOW, resource, ops);
  }

  private static Set<AclOperation> ops(final AclOperation... ops) {
    return Arrays.stream(ops).collect(Collectors.toSet());
  }

  private static ResourcePattern resource(final ResourceType resourceType,
                                          final String resourceName) {
    return new ResourcePattern(resourceType, resourceName, PatternType.LITERAL);
  }

  private static ResourcePattern prefixedResource(final ResourceType resourceType,
                                                  final String resourceName) {
    return new ResourcePattern(resourceType, resourceName, PatternType.PREFIXED);
  }

  private void givenTestSetupWithConfig(final Map<String, Object> ksqlConfigs) {
    ksqlConfig = new KsqlConfig(ksqlConfigs);
    serviceContext = DefaultServiceContext.create(ksqlConfig);
    ksqlEngine = new KsqlEngine(
        serviceContext,
<<<<<<< HEAD
        new InternalFunctionRegistry(),
=======
        ProcessingLogContext.create(),
>>>>>>> ee76c0b6
        ksqlConfig.getString(KSQL_SERVICE_ID_CONFIG));

    execInitCreateStreamQueries();
  }

  private void assertCanRunSimpleKsqlQuery() throws Exception {
    assertCanRunKsqlQuery("CREATE STREAM %s AS SELECT * FROM %s;",
                          outputTopic, INPUT_STREAM);
  }

  private void assertCanRunRepartitioningKsqlQuery() throws Exception {
    assertCanRunKsqlQuery("CREATE TABLE %s AS SELECT itemid, count(*) "
                          + "FROM %s WINDOW TUMBLING (size 5 second) GROUP BY itemid;",
                          outputTopic, INPUT_STREAM);
  }

  private void assertCanRunKsqlQuery(final String queryString,
                                     final Object... args) throws Exception {
    executePersistentQuery(queryString, args);

    TestUtils.waitForCondition(
        () -> topicClient.isTopicExists(this.outputTopic),
        "Wait for async topic creation"
    );

    final TopicConsumer consumer = new TopicConsumer(SECURE_CLUSTER);
    consumer.verifyRecordsReceived(outputTopic, greaterThan(0));
  }

  private static Map<String, Object> getBaseKsqlConfig() {
    final Map<String, Object> configs = new HashMap<>();
    configs.put(ConsumerConfig.BOOTSTRAP_SERVERS_CONFIG, SECURE_CLUSTER.bootstrapServers());
    configs.put("commit.interval.ms", 0);
    configs.put("cache.max.bytes.buffering", 0);
    configs.put("auto.offset.reset", "earliest");

    // Additional Properties required for KSQL to talk to test secure cluster,
    // where SSL cert not properly signed. (Not required for proper cluster).
    configs.putAll(ClientTrustStore.trustStoreProps());
    return configs;
  }

  private static Map<String, Object> getKsqlConfig(final Credentials user) {
    final Map<String, Object> configs = getBaseKsqlConfig();
    configs.putAll(SecureKafkaHelper.getSecureCredentialsConfig(user));
    return configs;
  }

  private void produceInitData() throws Exception {
    if (topicClient.isTopicExists(INPUT_TOPIC)) {
      return;
    }

    topicClient.createTopic(INPUT_TOPIC, 1, (short) 1);

    awaitAsyncInputTopicCreation();

    final OrderDataProvider orderDataProvider = new OrderDataProvider();

    topicProducer
        .produceInputData(INPUT_TOPIC, orderDataProvider.data(), orderDataProvider.schema());
  }

  private void awaitAsyncInputTopicCreation() {
    assertThatEventually(() -> topicClient.isTopicExists(INPUT_TOPIC), is(true));
  }

  private void execInitCreateStreamQueries() {
    final String ordersStreamStr = String.format("CREATE STREAM %s (ORDERTIME bigint, ORDERID varchar, "
                                           + "ITEMID varchar, ORDERUNITS double, PRICEARRAY array<double>, KEYVALUEMAP "
                                           + "map<varchar, double>) WITH (value_format = 'json', "
                                           + "kafka_topic='%s' , "
                                           + "key='ordertime');", INPUT_STREAM, INPUT_TOPIC);

    KsqlEngineTestUtil.execute(ksqlEngine, ordersStreamStr, ksqlConfig, Collections.emptyMap());
  }

  private void executePersistentQuery(final String queryString,
                                      final Object... params) {
    final String query = String.format(queryString, params);

    final QueryMetadata queryMetadata = KsqlEngineTestUtil
        .execute(ksqlEngine, query, ksqlConfig, Collections.emptyMap()).get(0);

    queryMetadata.start();
    queryId = ((PersistentQueryMetadata) queryMetadata).getQueryId();
  }
}<|MERGE_RESOLUTION|>--- conflicted
+++ resolved
@@ -34,11 +34,8 @@
 import io.confluent.common.utils.IntegrationTest;
 import io.confluent.ksql.KsqlEngine;
 import io.confluent.ksql.KsqlEngineTestUtil;
-<<<<<<< HEAD
 import io.confluent.ksql.function.InternalFunctionRegistry;
-=======
 import io.confluent.ksql.processing.log.ProcessingLogContext;
->>>>>>> ee76c0b6
 import io.confluent.ksql.query.QueryId;
 import io.confluent.ksql.services.DefaultServiceContext;
 import io.confluent.ksql.services.KafkaTopicClient;
@@ -276,11 +273,8 @@
     serviceContext = DefaultServiceContext.create(ksqlConfig);
     ksqlEngine = new KsqlEngine(
         serviceContext,
-<<<<<<< HEAD
+        ProcessingLogContext.create(),
         new InternalFunctionRegistry(),
-=======
-        ProcessingLogContext.create(),
->>>>>>> ee76c0b6
         ksqlConfig.getString(KSQL_SERVICE_ID_CONFIG));
 
     execInitCreateStreamQueries();
