--- conflicted
+++ resolved
@@ -68,6 +68,7 @@
 import org.junit.Rule;
 import org.junit.Test;
 import org.junit.experimental.categories.Category;
+import org.junit.rules.RuleChain;
 import org.junit.rules.Timeout;
 import org.slf4j.Logger;
 import org.slf4j.LoggerFactory;
@@ -90,11 +91,14 @@
   private static final AtomicInteger PRODUCED_COUNT = new AtomicInteger();
   private static final PageViewDataProvider PAGE_VIEW_DATA_PROVIDER = new PageViewDataProvider();
 
+  private static final IntegrationTestHarness TEST_HARNESS = IntegrationTestHarness.build();
+
   @ClassRule
-  public static final IntegrationTestHarness TEST_HARNESS = IntegrationTestHarness.build();
+  public static final RuleChain CLUSTER_WITH_RETRY = RuleChain
+      .outerRule(Retry.of(3, ZooKeeperClientException.class, 3, TimeUnit.SECONDS))
+      .around(TEST_HARNESS);
 
   @Rule
-<<<<<<< HEAD
   public final TestKsqlContext ksqlContext = TEST_HARNESS.ksqlContextBuilder()
       .withAdditionalConfig(
           StreamsConfig.producerPrefix(ProducerConfig.INTERCEPTOR_CLASSES_CONFIG),
@@ -113,19 +117,6 @@
           "expected-value"
       )
       .build();
-=======
-  public final Timeout timeout = Timeout.seconds(120);
-  @Rule
-  public Retry retry = Retry.of(3, ZooKeeperClientException.class, 3, TimeUnit.SECONDS);
-
-  @Before
-  public void before() throws Exception {
-    testHarness = new IntegrationTestHarness();
-
-    testHarness.start(ImmutableMap.of(ConsumerConfig.AUTO_OFFSET_RESET_CONFIG, "earliest"));
-
-    ksqlConfig = testHarness.ksqlConfig.clone();
->>>>>>> 662be398
 
   @Rule
   public final Timeout timeout = Timeout.seconds(120);
