/*
 * Copyright 2018 Confluent Inc.
 *
 * Licensed under the Confluent Community License; you may not use this file
 * except in compliance with the License.  You may obtain a copy of the License at
 *
 * http://www.confluent.io/confluent-community-license
 *
 * Unless required by applicable law or agreed to in writing, software
 * distributed under the License is distributed on an "AS IS" BASIS, WITHOUT
 * WARRANTIES OF ANY KIND, either express or implied.  See the License for the
 * specific language governing permissions and limitations under the License.
 */

package io.confluent.ksql.ddl.commands;

import static org.hamcrest.MatcherAssert.assertThat;
import static org.hamcrest.Matchers.instanceOf;
import static org.hamcrest.Matchers.is;
import static org.mockito.ArgumentMatchers.any;
import static org.mockito.Mockito.when;

import com.google.common.collect.ImmutableList;
import com.google.common.collect.ImmutableMap;
import io.confluent.ksql.ddl.DdlConfig;
import io.confluent.ksql.function.InternalFunctionRegistry;
import io.confluent.ksql.metastore.MutableMetaStore;
import io.confluent.ksql.parser.tree.BooleanLiteral;
import io.confluent.ksql.parser.tree.CreateStream;
import io.confluent.ksql.parser.tree.Expression;
import io.confluent.ksql.parser.tree.QualifiedName;
import io.confluent.ksql.parser.tree.StringLiteral;
import io.confluent.ksql.services.KafkaTopicClient;
import io.confluent.ksql.util.KsqlException;
<<<<<<< HEAD
import io.confluent.ksql.util.MetaStoreFixture;
=======
>>>>>>> 51f9354b
import java.util.Collections;
import java.util.HashMap;
import java.util.Map;
import org.apache.kafka.common.serialization.Serdes;
import org.apache.kafka.streams.kstream.WindowedSerdes;
import org.junit.Before;
import org.junit.Rule;
import org.junit.Test;
import org.junit.rules.ExpectedException;
import org.junit.runner.RunWith;
import org.mockito.Mock;
import org.mockito.junit.MockitoJUnitRunner;

@RunWith(MockitoJUnitRunner.class)
public class CreateStreamCommandTest {

  @Mock
  private KafkaTopicClient topicClient;
  @Mock
  private CreateStream createStreamStatement;

  @Rule
  public final ExpectedException expectedException = ExpectedException.none();

<<<<<<< HEAD
  private final MutableMetaStore metaStore = MetaStoreFixture
      .getNewMetaStore(new InternalFunctionRegistry());

=======
>>>>>>> 51f9354b
  @Before
  public void setUp() {
    givenPropertiesWith((Collections.emptyMap()));
    when(createStreamStatement.getName()).thenReturn(QualifiedName.of("name"));
    when(createStreamStatement.getElements()).thenReturn(ImmutableList.of());
    when(topicClient.isTopicExists(any())).thenReturn(true);
  }

  @Test
  public void shouldDefaultToStringKeySerde() {
    // When:
    final CreateStreamCommand cmd = createCmd();

    // Then:
    assertThat(cmd.keySerde, is(instanceOf(Serdes.String().getClass())));
  }

  @Test
  public void shouldExtractSessionWindowType() {
    // Given:
    givenPropertiesWith(ImmutableMap.of(
        DdlConfig.WINDOW_TYPE_PROPERTY, new StringLiteral("SeSSion")));

    // When:
    final CreateStreamCommand cmd = createCmd();

    // Then:
    assertThat(cmd.keySerde,
        is(instanceOf(WindowedSerdes.sessionWindowedSerdeFrom(String.class).getClass())));
  }

  @Test
  public void shouldExtractHoppingWindowType() {
    // Given:
    givenPropertiesWith(ImmutableMap.of(
        DdlConfig.WINDOW_TYPE_PROPERTY, new StringLiteral("HoPPing")));

    // When:
    final CreateStreamCommand cmd = createCmd();

    // Then:
    assertThat(cmd.keySerde,
        is(instanceOf(WindowedSerdes.timeWindowedSerdeFrom(String.class).getClass())));
  }

  @Test
  public void shouldExtractTumblingWindowType() {
    // Given:
    givenPropertiesWith(ImmutableMap.of(
        DdlConfig.WINDOW_TYPE_PROPERTY, new StringLiteral("Tumbling")));

    // When:
    final CreateStreamCommand cmd = createCmd();

    // Then:
    assertThat(cmd.keySerde,
        is(instanceOf(WindowedSerdes.timeWindowedSerdeFrom(String.class).getClass())));
  }

  @Test
  public void shouldThrowOnUnknownWindowType() {
    // Given:
    givenPropertiesWith(ImmutableMap.of(
        DdlConfig.WINDOW_TYPE_PROPERTY, new StringLiteral("Unknown")));

    // Then:
    expectedException.expect(KsqlException.class);
    expectedException.expectMessage("WINDOW_TYPE property is not set correctly. "
        + "value: UNKNOWN, validValues: [SESSION, TUMBLING, HOPPING]");

    // When:
    createCmd();
  }

  @Test
  public void shouldThrowOnOldWindowProperty() {
    // Given:
    givenPropertiesWith(ImmutableMap.of(
        "WINDOWED", new BooleanLiteral("true")));

    // Then:
    expectedException.expect(KsqlException.class);
    expectedException.expectMessage(
        "Invalid config variable in the WITH clause: WINDOWED");

<<<<<<< HEAD
    // When:
    createCmd();
  }

  @Test
  public void shouldThrowIfTopicDoesNotExist() {
    // Given:
    when(topicClient.isTopicExists(any())).thenReturn(false);

    // Then:
    expectedException.expect(KsqlException.class);
    expectedException.expectMessage(
        "Kafka topic does not exist: some-topic");

=======
>>>>>>> 51f9354b
    // When:
    createCmd();
  }

  @Test
<<<<<<< HEAD
  public void testCreateAlreadyRegisteredStreamThrowsException() {
    // Given:
    final CreateStreamCommand cmd = createCmd();
    cmd.run(metaStore);

    // Then:
    expectedException.expectMessage("Cannot create stream 'name': A stream " +
            "with name 'name' already exists");

    // When:
    cmd.run(metaStore);
=======
  public void shouldThrowIfTopicDoesNotExist() {
    // Given:
    when(topicClient.isTopicExists(any())).thenReturn(false);

    // Then:
    expectedException.expect(KsqlException.class);
    expectedException.expectMessage(
        "Kafka topic does not exist: some-topic");

    // When:
    createCmd();
>>>>>>> 51f9354b
  }

  private CreateStreamCommand createCmd() {
    return new CreateStreamCommand("some sql", createStreamStatement, topicClient);
  }

  private void givenPropertiesWith(final Map<String, Expression> props) {
    final Map<String, Expression> allProps = new HashMap<>(props);
    allProps.putIfAbsent(DdlConfig.VALUE_FORMAT_PROPERTY, new StringLiteral("Json"));
    allProps.putIfAbsent(DdlConfig.KAFKA_TOPIC_NAME_PROPERTY, new StringLiteral("some-topic"));
    when(createStreamStatement.getProperties()).thenReturn(allProps);
  }
}<|MERGE_RESOLUTION|>--- conflicted
+++ resolved
@@ -32,10 +32,8 @@
 import io.confluent.ksql.parser.tree.StringLiteral;
 import io.confluent.ksql.services.KafkaTopicClient;
 import io.confluent.ksql.util.KsqlException;
-<<<<<<< HEAD
 import io.confluent.ksql.util.MetaStoreFixture;
-=======
->>>>>>> 51f9354b
+import java.util.Collections;
 import java.util.Collections;
 import java.util.HashMap;
 import java.util.Map;
@@ -60,12 +58,9 @@
   @Rule
   public final ExpectedException expectedException = ExpectedException.none();
 
-<<<<<<< HEAD
   private final MutableMetaStore metaStore = MetaStoreFixture
       .getNewMetaStore(new InternalFunctionRegistry());
 
-=======
->>>>>>> 51f9354b
   @Before
   public void setUp() {
     givenPropertiesWith((Collections.emptyMap()));
@@ -151,7 +146,6 @@
     expectedException.expectMessage(
         "Invalid config variable in the WITH clause: WINDOWED");
 
-<<<<<<< HEAD
     // When:
     createCmd();
   }
@@ -166,14 +160,11 @@
     expectedException.expectMessage(
         "Kafka topic does not exist: some-topic");
 
-=======
->>>>>>> 51f9354b
     // When:
     createCmd();
   }
 
   @Test
-<<<<<<< HEAD
   public void testCreateAlreadyRegisteredStreamThrowsException() {
     // Given:
     final CreateStreamCommand cmd = createCmd();
@@ -185,19 +176,6 @@
 
     // When:
     cmd.run(metaStore);
-=======
-  public void shouldThrowIfTopicDoesNotExist() {
-    // Given:
-    when(topicClient.isTopicExists(any())).thenReturn(false);
-
-    // Then:
-    expectedException.expect(KsqlException.class);
-    expectedException.expectMessage(
-        "Kafka topic does not exist: some-topic");
-
-    // When:
-    createCmd();
->>>>>>> 51f9354b
   }
 
   private CreateStreamCommand createCmd() {
