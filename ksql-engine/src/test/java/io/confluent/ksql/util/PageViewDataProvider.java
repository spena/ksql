/*
 * Copyright 2018 Confluent Inc.
 *
 * Licensed under the Confluent Community License (the "License"); you may not use
 * this file except in compliance with the License.  You may obtain a copy of the
 * License at
 *
 * http://www.confluent.io/confluent-community-license
 *
 * Unless required by applicable law or agreed to in writing, software
 * distributed under the License is distributed on an "AS IS" BASIS, WITHOUT
 * WARRANTIES OF ANY KIND, either express or implied.  See the License for the
 * specific language governing permissions and limitations under the License.
 */
package io.confluent.ksql.util;

import com.google.common.collect.ImmutableMap;
import io.confluent.ksql.GenericRow;
import java.util.Arrays;
import java.util.Map;
import org.apache.kafka.connect.data.Schema;
import org.apache.kafka.connect.data.SchemaBuilder;

public class PageViewDataProvider extends TestDataProvider {
  private static final String namePrefix =
      "PAGEVIEW";

  private static final String ksqlSchemaString = "(VIEWTIME bigint, USERID varchar, PAGEID varchar)";


  private static final String key = "PAGEID";

  private static final Schema schema = SchemaBuilder.struct()
      .field("VIEWTIME", SchemaBuilder.OPTIONAL_INT64_SCHEMA)
      .field("USERID", SchemaBuilder.OPTIONAL_STRING_SCHEMA)
      .field("PAGEID", SchemaBuilder.OPTIONAL_STRING_SCHEMA).build();

  private static final Map<String, GenericRow> data = buildData();

  public PageViewDataProvider() {
    super(namePrefix, ksqlSchemaString, key, schema, data);
  }

  private static Map<String, GenericRow> buildData() {
<<<<<<< HEAD
    final Map<String, GenericRow> dataMap = new HashMap<>();

=======
>>>>>>> 23634396
    // Create page view records with:
    // key = page_id
    // value = (view time, user_id, page_id)
    return ImmutableMap.<String, GenericRow>builder()
        .put("1", new GenericRow(Arrays.asList(1L, "USER_1", "PAGE_1")))
        .put("2", new GenericRow(Arrays.asList(2L, "USER_2", "PAGE_2")))
        .put("3", new GenericRow(Arrays.asList(3L, "USER_4", "PAGE_3")))
        .put("4", new GenericRow(Arrays.asList(4L, "USER_3", "PAGE_4")))
        .put("5", new GenericRow(Arrays.asList(5L, "USER_0", "PAGE_5")))
        // Duplicate page views from different users.
        .put("6", new GenericRow(Arrays.asList(6L, "USER_2", "PAGE_5")))
        .put("7", new GenericRow(Arrays.asList(7L, "USER_3", "PAGE_5")))
        .build();
  }

}<|MERGE_RESOLUTION|>--- conflicted
+++ resolved
@@ -42,11 +42,6 @@
   }
 
   private static Map<String, GenericRow> buildData() {
-<<<<<<< HEAD
-    final Map<String, GenericRow> dataMap = new HashMap<>();
-
-=======
->>>>>>> 23634396
     // Create page view records with:
     // key = page_id
     // value = (view time, user_id, page_id)
