--- conflicted
+++ resolved
@@ -121,15 +121,9 @@
   }
 
   private Serde<GenericRow> getRowSerde(final KsqlTopic topic, final Schema schema) {
-<<<<<<< HEAD
-    return topic.getKsqlTopicSerDe().getGenericRowSerde(schema,
-                                                        new KsqlConfig(Collections.emptyMap()),
-                                                        false, schemaRegistryClient);
-=======
     return topic.getKsqlTopicSerDe().getGenericRowSerde(
         schema, new KsqlConfig(Collections.emptyMap()), false,
         new MockSchemaRegistryClientFactory()::get);
->>>>>>> 52094a44
   }
 
 
