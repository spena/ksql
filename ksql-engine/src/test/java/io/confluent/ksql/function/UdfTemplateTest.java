package io.confluent.ksql.function;

import static org.hamcrest.MatcherAssert.assertThat;
import static org.hamcrest.Matchers.containsString;
import static org.hamcrest.Matchers.equalTo;
import static org.hamcrest.Matchers.is;
import static org.hamcrest.Matchers.nullValue;
import static org.junit.Assert.assertThrows;

import com.google.common.primitives.Primitives;
import java.lang.reflect.Array;
import java.util.ArrayList;
import java.util.HashMap;
import java.util.List;
import java.util.Map;
import java.util.function.Supplier;
import org.junit.Test;

public class UdfTemplateTest {

<<<<<<< HEAD
  @Rule
  public final ExpectedException expectedException = ExpectedException.none();

=======
>>>>>>> 365b32bc
  @Test
  public void testCoerceNumbers() {
    // Given:
    Object[] args = new Object[]{1, 1L, 1d, 1f};

    // Then:
    for (int i = 0; i < args.length; i++) {
      assertThat(UdfTemplate.coerce(args, int.class, i), equalTo(1));
      assertThat(UdfTemplate.coerce(args, Integer.class, i), equalTo(1));

      assertThat(UdfTemplate.coerce(args, long.class, i), equalTo(1L));
      assertThat(UdfTemplate.coerce(args, Long.class, i), equalTo(1L));

      assertThat(UdfTemplate.coerce(args, double.class, i), equalTo(1.0));
      assertThat(UdfTemplate.coerce(args, Double.class, i), equalTo(1.0));
    }
  }

  @Test
  public void testCoerceStrings() {
    // Given:
    Object[] args = new Object[]{"1", "1.2", "true"};

    // Then:
    assertThat(UdfTemplate.coerce(args, int.class, 0), equalTo(1));
    assertThat(UdfTemplate.coerce(args, Integer.class, 0), equalTo(1));

    assertThat(UdfTemplate.coerce(args, long.class, 0), equalTo(1L));
    assertThat(UdfTemplate.coerce(args, Long.class, 0), equalTo(1L));

    assertThat(UdfTemplate.coerce(args, double.class, 1), equalTo(1.2));
    assertThat(UdfTemplate.coerce(args, Double.class, 1), equalTo(1.2));

    assertThat(UdfTemplate.coerce(args, boolean.class, 2), is(true));
    assertThat(UdfTemplate.coerce(args, boolean.class, 2), is(true));
  }

  @Test
  public void testCoerceBoxedNull() {
    // Given:
    Object[] args = new Object[]{null};

    // Then:
    assertThat(UdfTemplate.coerce(args, Integer.class, 0), nullValue());
    assertThat(UdfTemplate.coerce(args, Long.class, 0), nullValue());
    assertThat(UdfTemplate.coerce(args, Double.class, 0), nullValue());
    assertThat(UdfTemplate.coerce(args, String.class, 0), nullValue());
    assertThat(UdfTemplate.coerce(args, Boolean.class, 0), nullValue());
    assertThat(UdfTemplate.coerce(args, Map.class, 0), nullValue());
    assertThat(UdfTemplate.coerce(args, List.class, 0), nullValue());
    assertThat(UdfTemplate.coerce(args, Object[].class, 0), nullValue());
  }

  @Test
  public void testCoercePrimitiveFailsNull() {
    // Given:
    Object[] args = new Object[]{null};

    // When:
    final KsqlFunctionException e = assertThrows(
        KsqlFunctionException.class,
        () -> UdfTemplate.coerce(args, int.class, 0)
    );

    // Then:
    assertThat(e.getMessage(), containsString("from null to a primitive type"));
  }

  @Test
  public void testCoerceObjects() {
    // Given:
    Object[] args = new Object[]{new ArrayList<>(), new HashMap<>(), ""};

    // Then:
    assertThat(UdfTemplate.coerce(args, List.class, 0), equalTo(new ArrayList<>()));
    assertThat(UdfTemplate.coerce(args, Map.class, 1), equalTo(new HashMap<>()));
    assertThat(UdfTemplate.coerce(args, String.class, 2), equalTo(""));
  }

  @Test
  public void shouldCoerceNullArray() {
    // Given:
    Object[] args = new Object[]{null};

    // Then:
    assertThat(UdfTemplate.coerce(args, Object[].class, 0), equalTo(null));
  }

  @Test
  public void shouldCoercePrimitiveArrays() {
    // Given:
    Object[] args = new Object[]{
        new int[]{1},
        new byte[]{1},
        new short[]{1},
        new float[]{1f},
        new double[]{1d},
        new boolean[]{true}
    };

    // Then:
    for (int i = 0; i < args.length; i++) {
      assertThat(UdfTemplate.coerce(args, args[i].getClass(), i), equalTo(args[i]));
    }
  }

  @Test
  public void shouldCoerceBoxedArrays() {
    // Given:
    Object[] args = new Object[]{
        new Integer[]{1},
        new Byte[]{1},
        new Short[]{1},
        new Float[]{1f},
        new Double[]{1d},
        new Boolean[]{true}
    };

    // Then:
    for (int i = 0; i < args.length; i++) {
      assertThat(UdfTemplate.coerce(args, args[i].getClass(), i), equalTo(args[i]));
    }
  }

  @Test
  public void shouldCoercePrimitiveArrayToBoxed() {
    // Given:
    Object[] args = new Object[]{
        new int[]{1},
        new byte[]{1},
        new short[]{1},
        new float[]{1f},
        new double[]{1d},
        new boolean[]{true}
    };

    // Then:
    for (int i = 0; i < args.length; i++) {
      final Class<?> boxed = Primitives.wrap(args[i].getClass().getComponentType());
      final Class<?> boxedArray = Array.newInstance(boxed, 0).getClass();
      assertThat(UdfTemplate.coerce(args, boxedArray, i), equalTo(args[i]));
    }
  }

  @Test
  public void shouldCoerceNumberConversionArray() {
    // Given:
    Object[] args = new Object[]{new int[]{1}};

    // Then:
    assertThat(UdfTemplate.coerce(args, double[].class, 0), equalTo(new double[]{1}));
  }

  @Test
  public void shouldCoerceArrayOfLists() {
    // Given:
    Object[] args = new Object[]{new List[]{new ArrayList()}};

    // Then:
    assertThat(UdfTemplate.coerce(args, List[].class, 0), equalTo(new List[]{new ArrayList<>()}));
  }

  @Test
  public void shouldCoerceArrayOfMaps() {
    // Given:
    Object[] args = new Object[]{new Map[]{new HashMap<>()}};

    // Then:
    assertThat(UdfTemplate.coerce(args, Map[].class, 0), equalTo(new Map[]{new HashMap<>()}));
  }

  @Test
  public void shouldNotCoerceNonArrayToArray() {
    // Given:
    Object[] args = new Object[]{"not an array"};

    // Expect:
    expectedException.expect(KsqlFunctionException.class);
    expectedException.expectMessage("Couldn't coerce array");

    // When:
    UdfTemplate.coerce(args, Object[].class, 0);
  }

  @Test
  public void testInvalidStringCoercion() {
    // Given:
    Object[] args = new Object[]{"not a number"};

    // When:
    final KsqlFunctionException e = assertThrows(
        KsqlFunctionException.class,
        () -> UdfTemplate.coerce(args, int.class, 0)
    );

    // Then:
    assertThat(e.getMessage(), containsString("Couldn't coerce string"));
  }

  @Test
  public void testInvalidNumberCoercion() {
    // Given:
    Object[] args = new Object[]{1};

    // When:
    final KsqlFunctionException e = assertThrows(
        KsqlFunctionException.class,
        () -> UdfTemplate.coerce(args, Map.class, 0)
    );

    // Then:
    assertThat(e.getMessage(), containsString("Couldn't coerce numeric"));
  }

  @Test
  public void testImpossibleCoercion() {
    // Given
    Object[] args = new Object[]{(Supplier) () -> null};

    // When:
    final KsqlFunctionException e = assertThrows(
        KsqlFunctionException.class,
        () -> UdfTemplate.coerce(args, int.class, 0)
    );

    // Then:
    assertThat(e.getMessage(), containsString("Impossible to coerce"));
  }
}<|MERGE_RESOLUTION|>--- conflicted
+++ resolved
@@ -18,12 +18,6 @@
 
 public class UdfTemplateTest {
 
-<<<<<<< HEAD
-  @Rule
-  public final ExpectedException expectedException = ExpectedException.none();
-
-=======
->>>>>>> 365b32bc
   @Test
   public void testCoerceNumbers() {
     // Given:
@@ -200,12 +194,14 @@
     // Given:
     Object[] args = new Object[]{"not an array"};
 
-    // Expect:
-    expectedException.expect(KsqlFunctionException.class);
-    expectedException.expectMessage("Couldn't coerce array");
-
-    // When:
-    UdfTemplate.coerce(args, Object[].class, 0);
+    // When:
+    final KsqlFunctionException e = assertThrows(
+        (KsqlFunctionException.class),
+        () -> UdfTemplate.coerce(args, Object[].class, 0)
+    );
+
+    // Then:
+    assertThat(e.getMessage(), containsString("Couldn't coerce array"));
   }
 
   @Test
