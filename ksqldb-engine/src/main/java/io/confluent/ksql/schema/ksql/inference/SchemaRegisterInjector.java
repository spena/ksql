/*
 * Copyright 2020 Confluent Inc.
 *
 * Licensed under the Confluent Community License (the "License"; you may not use
 * this file except in compliance with the License. You may obtain a copy of the
 * License at
 *
 * http://www.confluent.io/confluent-community-license
 *
 * Unless required by applicable law or agreed to in writing, software
 * distributed under the License is distributed on an "AS IS" BASIS, WITHOUT
 * WARRANTIES OF ANY KIND, either express or implied.  See the License for the
 * specific language governing permissions and limitations under the License.
 */

package io.confluent.ksql.schema.ksql.inference;

import static io.confluent.ksql.util.KsqlConstants.getSRSubject;

import io.confluent.kafka.schemaregistry.ParsedSchema;
import io.confluent.kafka.schemaregistry.client.SchemaRegistryClient;
import io.confluent.kafka.schemaregistry.client.rest.exceptions.RestClientException;
import io.confluent.ksql.KsqlExecutionContext;
import io.confluent.ksql.KsqlExecutionContext.ExecuteResult;
import io.confluent.ksql.parser.properties.with.SourcePropertiesUtil;
import io.confluent.ksql.parser.tree.CreateAsSelect;
import io.confluent.ksql.parser.tree.CreateSource;
import io.confluent.ksql.parser.tree.Statement;
import io.confluent.ksql.schema.ksql.LogicalSchema;
<<<<<<< HEAD
import io.confluent.ksql.schema.ksql.PersistenceSchema;
import io.confluent.ksql.schema.ksql.SimpleColumn;
=======
import io.confluent.ksql.schema.registry.SchemaRegistryUtil;
>>>>>>> ef768eee
import io.confluent.ksql.serde.Format;
import io.confluent.ksql.serde.FormatFactory;
import io.confluent.ksql.serde.FormatInfo;
import io.confluent.ksql.serde.SchemaTranslator;
import io.confluent.ksql.serde.SerdeFeature;
import io.confluent.ksql.serde.SerdeFeatures;
import io.confluent.ksql.serde.SerdeFeaturesFactory;
import io.confluent.ksql.services.SandboxedServiceContext;
import io.confluent.ksql.services.ServiceContext;
import io.confluent.ksql.statement.ConfiguredStatement;
import io.confluent.ksql.statement.Injector;
import io.confluent.ksql.util.KsqlConfig;
import io.confluent.ksql.util.KsqlSchemaRegistryNotConfiguredException;
import io.confluent.ksql.util.KsqlStatementException;
import io.confluent.ksql.util.PersistentQueryMetadata;
import java.io.IOException;
import java.util.List;
import java.util.Objects;

public class SchemaRegisterInjector implements Injector {

  private final KsqlExecutionContext executionContext;
  private final ServiceContext serviceContext;

  public SchemaRegisterInjector(
      final KsqlExecutionContext executionContext,
      final ServiceContext serviceContext
  ) {
    this.executionContext = Objects.requireNonNull(executionContext, "executionContext");
    this.serviceContext = Objects.requireNonNull(serviceContext, "serviceContext");
  }

  @SuppressWarnings("unchecked")
  @Override
  public <T extends Statement> ConfiguredStatement<T> inject(
      final ConfiguredStatement<T> statement
  ) {
    if (statement.getStatement() instanceof CreateAsSelect) {
      registerForCreateAs((ConfiguredStatement<? extends CreateAsSelect>) statement);
    } else if (statement.getStatement() instanceof CreateSource) {
      registerForCreateSource((ConfiguredStatement<? extends CreateSource>) statement);
    }

    return statement;
  }

  private void registerForCreateSource(final ConfiguredStatement<? extends CreateSource> cs) {
    // since this injector is chained after the TopicCreateInjector,
    // we can assume that the kafka topic is always present in the
    // statement properties
    final CreateSource statement = cs.getStatement();
    final LogicalSchema schema = statement.getElements().toLogicalSchema();

    final FormatInfo keyFormat = SourcePropertiesUtil.getKeyFormat(statement.getProperties());
    final SerdeFeatures keyFeatures = SerdeFeaturesFactory.buildKeyFeatures(
        schema,
        FormatFactory.of(keyFormat)
    );

    final FormatInfo valueFormat = SourcePropertiesUtil.getValueFormat(statement.getProperties());
    final SerdeFeatures valFeatures = SerdeFeaturesFactory.buildValueFeatures(
        schema,
        FormatFactory.of(valueFormat),
        statement.getProperties().getValueSerdeFeatures(),
        cs.getSessionConfig().getConfig(false)
    );

    registerSchemas(
        schema,
        statement.getProperties().getKafkaTopic(),
        keyFormat,
        keyFeatures,
        valueFormat,
        valFeatures,
        cs.getSessionConfig().getConfig(false),
        cs.getStatementText(),
        false
    );
  }

  private void registerForCreateAs(final ConfiguredStatement<? extends CreateAsSelect> cas) {
    final ServiceContext sandboxServiceContext = SandboxedServiceContext.create(serviceContext);
    final ExecuteResult executeResult = executionContext
        .createSandbox(sandboxServiceContext)
        .execute(sandboxServiceContext, cas);

    final PersistentQueryMetadata queryMetadata = (PersistentQueryMetadata) executeResult
        .getQuery()
        .orElseThrow(() -> new KsqlStatementException(
            "Could not determine output schema for query due to error: "
                + executeResult.getCommandResult(),
            cas.getStatementText()
        ));

    registerSchemas(
        queryMetadata.getLogicalSchema(),
        queryMetadata.getResultTopic().getKafkaTopicName(),
        queryMetadata.getResultTopic().getKeyFormat().getFormatInfo(),
        queryMetadata.getPhysicalSchema().keySchema().features(),
        queryMetadata.getResultTopic().getValueFormat().getFormatInfo(),
        queryMetadata.getPhysicalSchema().valueSchema().features(),
        cas.getSessionConfig().getConfig(false),
        cas.getStatementText(),
        true
    );
  }

  private void registerSchemas(
      final LogicalSchema schema,
      final String kafkaTopic,
      final FormatInfo keyFormat,
      final SerdeFeatures keySerdeFeatures,
      final FormatInfo valueFormat,
      final SerdeFeatures valueSerdeFeatures,
      final KsqlConfig config,
      final String statementText,
      final boolean registerIfSchemaExists
  ) {
    registerSchema(
        schema.key(),
        kafkaTopic,
        keyFormat,
        keySerdeFeatures,
        config,
        statementText,
        registerIfSchemaExists,
        getSRSubject(kafkaTopic, true)
    );

    registerSchema(
        schema.value(),
        kafkaTopic,
        valueFormat,
        valueSerdeFeatures,
        config,
        statementText,
        registerIfSchemaExists,
        getSRSubject(kafkaTopic, false)
    );
  }

  private void registerSchema(
      final List<? extends SimpleColumn> schema,
      final String topic,
      final FormatInfo formatInfo,
      final SerdeFeatures serdeFeatures,
      final KsqlConfig config,
      final String statementText,
      final boolean registerIfSchemaExists,
      final String subject
  ) {
    final Format format = FormatFactory.of(formatInfo);
    if (!format.supportsFeature(SerdeFeature.SCHEMA_INFERENCE)) {
      return;
    }

<<<<<<< HEAD
    if (config.getString(KsqlConfig.SCHEMA_REGISTRY_URL_PROPERTY).isEmpty()) {
=======
    if (config.getString(KsqlConfig.SCHEMA_REGISTRY_URL_PROPERTY) != null
        && !config.getString(KsqlConfig.SCHEMA_REGISTRY_URL_PROPERTY).isEmpty()) {
      try {
        final SchemaRegistryClient srClient = serviceContext.getSchemaRegistryClient();
        final String subject = topic + KsqlConstants.SCHEMA_REGISTRY_VALUE_SUFFIX;
        final ParsedSchema parsedSchema =
            format.toParsedSchema(schema.withoutPseudoAndKeyColsInValue().value(), formatInfo);

        if (registerIfSchemaExists || !SchemaRegistryUtil.subjectExists(srClient, subject)) {
          srClient.register(subject, parsedSchema);
        }
      } catch (IOException | RestClientException e) {
        throw new KsqlStatementException("Could not register schema for topic.", statementText, e);
      }
    } else {
>>>>>>> ef768eee
      throw new KsqlSchemaRegistryNotConfiguredException(
          String.format(
              "Cannot create topic '%s' with format %s without configuring '%s'",
              topic, format.name(), KsqlConfig.SCHEMA_REGISTRY_URL_PROPERTY)
      );
    }

    try {
      final SchemaRegistryClient srClient = serviceContext.getSchemaRegistryClient();

      if (registerIfSchemaExists || !srClient.getAllSubjects().contains(subject)) {
        final SchemaTranslator translator = format.getSchemaTranslator(formatInfo.getProperties());

        final ParsedSchema parsedSchema = translator.toParsedSchema(
            PersistenceSchema.from(schema, serdeFeatures)
        );

        srClient.register(subject, parsedSchema);
      }
    } catch (IOException | RestClientException e) {
      throw new KsqlStatementException(
          "Could not register schema for topic: " + e.getMessage(),
          statementText,
          e);
    }
  }
}<|MERGE_RESOLUTION|>--- conflicted
+++ resolved
@@ -27,12 +27,9 @@
 import io.confluent.ksql.parser.tree.CreateSource;
 import io.confluent.ksql.parser.tree.Statement;
 import io.confluent.ksql.schema.ksql.LogicalSchema;
-<<<<<<< HEAD
 import io.confluent.ksql.schema.ksql.PersistenceSchema;
 import io.confluent.ksql.schema.ksql.SimpleColumn;
-=======
 import io.confluent.ksql.schema.registry.SchemaRegistryUtil;
->>>>>>> ef768eee
 import io.confluent.ksql.serde.Format;
 import io.confluent.ksql.serde.FormatFactory;
 import io.confluent.ksql.serde.FormatInfo;
@@ -189,25 +186,7 @@
       return;
     }
 
-<<<<<<< HEAD
     if (config.getString(KsqlConfig.SCHEMA_REGISTRY_URL_PROPERTY).isEmpty()) {
-=======
-    if (config.getString(KsqlConfig.SCHEMA_REGISTRY_URL_PROPERTY) != null
-        && !config.getString(KsqlConfig.SCHEMA_REGISTRY_URL_PROPERTY).isEmpty()) {
-      try {
-        final SchemaRegistryClient srClient = serviceContext.getSchemaRegistryClient();
-        final String subject = topic + KsqlConstants.SCHEMA_REGISTRY_VALUE_SUFFIX;
-        final ParsedSchema parsedSchema =
-            format.toParsedSchema(schema.withoutPseudoAndKeyColsInValue().value(), formatInfo);
-
-        if (registerIfSchemaExists || !SchemaRegistryUtil.subjectExists(srClient, subject)) {
-          srClient.register(subject, parsedSchema);
-        }
-      } catch (IOException | RestClientException e) {
-        throw new KsqlStatementException("Could not register schema for topic.", statementText, e);
-      }
-    } else {
->>>>>>> ef768eee
       throw new KsqlSchemaRegistryNotConfiguredException(
           String.format(
               "Cannot create topic '%s' with format %s without configuring '%s'",
@@ -218,7 +197,7 @@
     try {
       final SchemaRegistryClient srClient = serviceContext.getSchemaRegistryClient();
 
-      if (registerIfSchemaExists || !srClient.getAllSubjects().contains(subject)) {
+      if (registerIfSchemaExists || !SchemaRegistryUtil.subjectExists(srClient, subject)) {
         final SchemaTranslator translator = format.getSchemaTranslator(formatInfo.getProperties());
 
         final ParsedSchema parsedSchema = translator.toParsedSchema(
