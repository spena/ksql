/*
 * Copyright 2017 Confluent Inc.
 *
 * Licensed under the Apache License, Version 2.0 (the "License");
 * you may not use this file except in compliance with the License.
 * You may obtain a copy of the License at
 *
 * http://www.apache.org/licenses/LICENSE-2.0
 *
 * Unless required by applicable law or agreed to in writing, software
 * distributed under the License is distributed on an "AS IS" BASIS,
 * WITHOUT WARRANTIES OR CONDITIONS OF ANY KIND, either express or implied.
 * See the License for the specific language governing permissions and
 * limitations under the License.
 **/

package io.confluent.ksql.parser;

import com.google.common.collect.ImmutableList;
import com.google.common.collect.ImmutableMap;
import com.google.common.collect.Lists;
import io.confluent.ksql.metastore.KsqlStream;
import io.confluent.ksql.metastore.KsqlTopic;
import io.confluent.ksql.metastore.StructuredDataSource;
import io.confluent.ksql.parser.SqlBaseParser.TablePropertiesContext;
import io.confluent.ksql.parser.SqlBaseParser.TablePropertyContext;
import io.confluent.ksql.parser.tree.DescribeFunction;
import io.confluent.ksql.parser.tree.IntegerLiteral;
import io.confluent.ksql.parser.tree.LongLiteral;
import io.confluent.ksql.parser.tree.WithinExpression;
import io.confluent.ksql.parser.tree.ShowFunctions;
import io.confluent.ksql.util.DataSourceExtractor;
import io.confluent.ksql.util.KsqlConstants;
import io.confluent.ksql.util.KsqlException;

import org.antlr.v4.runtime.ParserRuleContext;
import org.antlr.v4.runtime.Token;
import org.antlr.v4.runtime.tree.TerminalNode;
import org.apache.kafka.connect.data.Field;
import org.apache.kafka.connect.data.Schema;
import org.apache.kafka.connect.data.SchemaBuilder;

import java.util.ArrayList;
import java.util.Arrays;
import java.util.List;
import java.util.Map;
import java.util.Optional;
import java.util.concurrent.TimeUnit;

import io.confluent.ksql.parser.tree.AliasedRelation;
import io.confluent.ksql.parser.tree.AllColumns;
import io.confluent.ksql.parser.tree.ArithmeticBinaryExpression;
import io.confluent.ksql.parser.tree.ArithmeticUnaryExpression;
import io.confluent.ksql.parser.tree.Array;
import io.confluent.ksql.parser.tree.BetweenPredicate;
import io.confluent.ksql.parser.tree.BinaryLiteral;
import io.confluent.ksql.parser.tree.BooleanLiteral;
import io.confluent.ksql.parser.tree.Cast;
import io.confluent.ksql.parser.tree.ComparisonExpression;
import io.confluent.ksql.parser.tree.CreateStream;
import io.confluent.ksql.parser.tree.CreateStreamAsSelect;
import io.confluent.ksql.parser.tree.CreateTable;
import io.confluent.ksql.parser.tree.CreateTableAsSelect;
import io.confluent.ksql.parser.tree.DecimalLiteral;
import io.confluent.ksql.parser.tree.DereferenceExpression;
import io.confluent.ksql.parser.tree.DoubleLiteral;
import io.confluent.ksql.parser.tree.DropStream;
import io.confluent.ksql.parser.tree.DropTable;
import io.confluent.ksql.parser.tree.DropTopic;
import io.confluent.ksql.parser.tree.ExistsPredicate;
import io.confluent.ksql.parser.tree.Explain;
import io.confluent.ksql.parser.tree.ExplainFormat;
import io.confluent.ksql.parser.tree.ExplainType;
import io.confluent.ksql.parser.tree.ExportCatalog;
import io.confluent.ksql.parser.tree.Expression;
import io.confluent.ksql.parser.tree.Extract;
import io.confluent.ksql.parser.tree.FunctionCall;
import io.confluent.ksql.parser.tree.GenericLiteral;
import io.confluent.ksql.parser.tree.GroupBy;
import io.confluent.ksql.parser.tree.GroupingElement;
import io.confluent.ksql.parser.tree.HoppingWindowExpression;
import io.confluent.ksql.parser.tree.InListExpression;
import io.confluent.ksql.parser.tree.InPredicate;
import io.confluent.ksql.parser.tree.InsertInto;
import io.confluent.ksql.parser.tree.IntervalLiteral;
import io.confluent.ksql.parser.tree.IsNotNullPredicate;
import io.confluent.ksql.parser.tree.IsNullPredicate;
import io.confluent.ksql.parser.tree.Join;
import io.confluent.ksql.parser.tree.JoinCriteria;
import io.confluent.ksql.parser.tree.JoinOn;
import io.confluent.ksql.parser.tree.LikePredicate;
import io.confluent.ksql.parser.tree.ListProperties;
import io.confluent.ksql.parser.tree.ListQueries;
import io.confluent.ksql.parser.tree.ListRegisteredTopics;
import io.confluent.ksql.parser.tree.ListStreams;
import io.confluent.ksql.parser.tree.ListTables;
import io.confluent.ksql.parser.tree.ListTopics;
import io.confluent.ksql.parser.tree.LogicalBinaryExpression;
import io.confluent.ksql.parser.tree.Node;
import io.confluent.ksql.parser.tree.NodeLocation;
import io.confluent.ksql.parser.tree.NotExpression;
import io.confluent.ksql.parser.tree.NullIfExpression;
import io.confluent.ksql.parser.tree.NullLiteral;
import io.confluent.ksql.parser.tree.PrimitiveType;
import io.confluent.ksql.parser.tree.PrintTopic;
import io.confluent.ksql.parser.tree.QualifiedName;
import io.confluent.ksql.parser.tree.QualifiedNameReference;
import io.confluent.ksql.parser.tree.Query;
import io.confluent.ksql.parser.tree.QueryBody;
import io.confluent.ksql.parser.tree.QuerySpecification;
import io.confluent.ksql.parser.tree.RegisterTopic;
import io.confluent.ksql.parser.tree.Relation;
import io.confluent.ksql.parser.tree.RunScript;
import io.confluent.ksql.parser.tree.SearchedCaseExpression;
import io.confluent.ksql.parser.tree.Select;
import io.confluent.ksql.parser.tree.SelectItem;
import io.confluent.ksql.parser.tree.SessionWindowExpression;
import io.confluent.ksql.parser.tree.SetProperty;
import io.confluent.ksql.parser.tree.ShowColumns;
import io.confluent.ksql.parser.tree.SimpleCaseExpression;
import io.confluent.ksql.parser.tree.SimpleGroupBy;
import io.confluent.ksql.parser.tree.SingleColumn;
import io.confluent.ksql.parser.tree.Statement;
import io.confluent.ksql.parser.tree.Statements;
import io.confluent.ksql.parser.tree.StringLiteral;
import io.confluent.ksql.parser.tree.Struct;
import io.confluent.ksql.parser.tree.SubqueryExpression;
import io.confluent.ksql.parser.tree.SubscriptExpression;
import io.confluent.ksql.parser.tree.Table;
import io.confluent.ksql.parser.tree.TableElement;
import io.confluent.ksql.parser.tree.TableSubquery;
import io.confluent.ksql.parser.tree.TerminateQuery;
import io.confluent.ksql.parser.tree.TimeLiteral;
import io.confluent.ksql.parser.tree.TimestampLiteral;
import io.confluent.ksql.parser.tree.TumblingWindowExpression;
import io.confluent.ksql.parser.tree.Type;
import io.confluent.ksql.parser.tree.UnsetProperty;
import io.confluent.ksql.parser.tree.Values;
import io.confluent.ksql.parser.tree.WhenClause;
import io.confluent.ksql.parser.tree.Window;
import io.confluent.ksql.parser.tree.WindowExpression;
import io.confluent.ksql.parser.tree.WithQuery;
import io.confluent.ksql.util.Pair;

import static java.lang.String.format;
import static java.util.Objects.requireNonNull;
import static java.util.stream.Collectors.toList;

public class AstBuilder extends SqlBaseBaseVisitor<Node> {


  private int selectItemIndex = 0;

  private static final String DEFAULT_WINDOW_NAME = "StreamWindow";

  private DataSourceExtractor dataSourceExtractor;

  public AstBuilder(final DataSourceExtractor dataSourceExtractor) {
    this.dataSourceExtractor = dataSourceExtractor;
  }

  @Override
  public Node visitStatements(final SqlBaseParser.StatementsContext context) {
    final List<Statement> statementList = new ArrayList<>();
    for (final SqlBaseParser.SingleStatementContext stmtContext : context.singleStatement()) {
      final Statement statement = (Statement) visitSingleStatement(stmtContext);
      statementList.add(statement);
    }
    return new Statements(statementList);
  }

  @Override
  public Node visitSingleStatement(final SqlBaseParser.SingleStatementContext context) {
    return (Statement) visit(context.statement());
  }

  @Override
  public Node visitQuerystatement(final SqlBaseParser.QuerystatementContext ctx) {
    return (Statement) visitChildren(ctx);
  }

  @Override
  public Node visitSingleExpression(final SqlBaseParser.SingleExpressionContext context) {
    return visit(context.expression());
  }

  // ******************* statements **********************


  private Map<String, Expression> processTableProperties(
      final TablePropertiesContext tablePropertiesContext
  ) {
    final ImmutableMap.Builder<String, Expression> properties = ImmutableMap.builder();
    if (tablePropertiesContext != null) {
      for (final TablePropertyContext prop : tablePropertiesContext.tableProperty()) {
        properties.put(
            getIdentifierText(prop.identifier()),
            (Expression) visit(prop.expression())
        );
      }
    }
    return properties.build();
  }

  @Override
  public Node visitCreateTable(final SqlBaseParser.CreateTableContext context) {
    return new CreateTable(
        Optional.of(getLocation(context)),
        getQualifiedName(context.qualifiedName()),
        visit(context.tableElement(), TableElement.class),
        context.EXISTS() != null,
        processTableProperties(context.tableProperties())
    );
  }

  @Override
  public Node visitRegisterTopic(final SqlBaseParser.RegisterTopicContext context) {
    return new RegisterTopic(
        getLocation(context),
        getQualifiedName(context.qualifiedName()),
        context.EXISTS() != null,
        processTableProperties(context.tableProperties())
    );
  }

  @Override
  public Node visitCreateStream(final SqlBaseParser.CreateStreamContext context) {
    return new CreateStream(
        Optional.of(getLocation(context)),
        getQualifiedName(context.qualifiedName()),
        visit(context.tableElement(), TableElement.class),
        context.EXISTS() != null,
        processTableProperties(context.tableProperties())
    );
  }

  @Override
  public Node visitCreateStreamAs(final SqlBaseParser.CreateStreamAsContext context) {
    Optional<Expression> partitionByColumn = Optional.empty();
    if (context.identifier() != null) {
      partitionByColumn = Optional.of(new QualifiedNameReference(
          QualifiedName.of(getIdentifierText(context.identifier()))));
    }

    return new CreateStreamAsSelect(
        Optional.of(getLocation(context)),
        getQualifiedName(context.qualifiedName()),
        (Query) visitQuery(context.query()),
        context.EXISTS() != null,
        processTableProperties(context.tableProperties()),
        partitionByColumn
    );
  }

  @Override
  public Node visitCreateTableAs(final SqlBaseParser.CreateTableAsContext context) {
    return new CreateTableAsSelect(
        Optional.of(getLocation(context)),
        getQualifiedName(context.qualifiedName()),
        (Query) visitQuery(context.query()),
        context.EXISTS() != null,
        processTableProperties(context.tableProperties())
    );
  }

  @Override
  public Node visitInsertInto(final SqlBaseParser.InsertIntoContext context) {
    Optional<Expression> partitionByColumn = Optional.empty();
    if (context.identifier() != null) {
      partitionByColumn = Optional.of(new QualifiedNameReference(
          QualifiedName.of(getIdentifierText(context.identifier()))));
    }
    return new InsertInto(
        Optional.of(getLocation(context)),
        getQualifiedName(context.qualifiedName()),
        (Query) visitQuery(context.query()),
        partitionByColumn);
  }

  @Override
  public Node visitDropTopic(final SqlBaseParser.DropTopicContext context) {
    return new DropTopic(
        getLocation(context),
        getQualifiedName(context.qualifiedName()),
        context.EXISTS() != null
    );
  }

  @Override
  public Node visitDropTable(final SqlBaseParser.DropTableContext context) {
    return new DropTable(
        Optional.of(getLocation(context)),
        getQualifiedName(context.qualifiedName()),
        context.EXISTS() != null,
        context.DELETE() != null
    );
  }

  @Override
  public Node visitDropStream(final SqlBaseParser.DropStreamContext context) {
    return new DropStream(
        getLocation(context),
        getQualifiedName(context.qualifiedName()),
        context.EXISTS() != null,
        context.DELETE() != null
    );
  }

  // ********************** query expressions ********************

  @Override
  public Node visitQuery(final SqlBaseParser.QueryContext context) {
    final Query body = (Query) visit(context.queryNoWith());

    return new Query(
        getLocation(context),
        body.getQueryBody(),
        body.getLimit()
    );
  }


  @Override
  public Node visitNamedQuery(final SqlBaseParser.NamedQueryContext context) {
    return new WithQuery(
        getLocation(context),
        context.name.getText(),
        (Query) visit(context.query()),
        Optional.ofNullable(getColumnAliases(context.columnAliases()))
    );
  }

  @Override
  public Node visitQueryNoWith(final SqlBaseParser.QueryNoWithContext context) {

    final QueryBody term = (QueryBody) visit(context.queryTerm());

    if (term instanceof QuerySpecification) {
      // When we have a simple query specification
      // followed by order by limit, fold the order by and limit
      // clauses into the query specification (analyzer/planner
      // expects this structure to resolve references with respect
      // to columns defined in the query specification)
      final QuerySpecification query = (QuerySpecification) term;
      return new Query(
          getLocation(context),
          new QuerySpecification(
              getLocation(context),
              query.getSelect(),
              query.getInto(),
              query.isShouldCreateInto(),
              query.getFrom(),
              query.getWindowExpression(),
              query.getWhere(),
              query.getGroupBy(),
              query.getHaving(),
              getTextIfPresent(context.limit)
          ),
          Optional.<String>empty()
      );
    }

    return new Query(
        getLocation(context),
        term,
        getTextIfPresent(context.limit)
    );
  }


  @Override
  public Node visitQuerySpecification(final SqlBaseParser.QuerySpecificationContext context) {
    final Table into;
    if (context.into != null) {
      into = (Table) visit(context.into);
    } else {
      // TODO: Generate a unique name
      final String intoName = "KSQL_Stream_" + System.currentTimeMillis();
      into = new Table(QualifiedName.of(intoName), true);
    }

    final Relation from = (Relation) visit(context.from);

    Select select = new Select(
        getLocation(context.SELECT()),
        false,
        visit(context.selectItem(), SelectItem.class)
    );
    select = new Select(
        getLocation(context.SELECT()),
        select.isDistinct(),
        extractSelectItems(select, from)
    );
    getResultDatasource(select, into);

    return new QuerySpecification(
        getLocation(context),
        select,
        into,
        true,
        from,
        visitIfPresent(context.windowExpression(), WindowExpression.class),
        visitIfPresent(context.where, Expression.class),
        visitIfPresent(context.groupBy(), GroupBy.class),
        visitIfPresent(context.having, Expression.class),
        Optional.<String>empty()
    );
  }

  private List<SelectItem> extractSelectItems(final Select select, final Relation from) {
    final List<SelectItem> selectItems = new ArrayList<>();
    for (final SelectItem selectItem : select.getSelectItems()) {
      if (selectItem instanceof AllColumns) {
        selectItems.addAll(getSelectStarItems(selectItem, from));

      } else if (selectItem instanceof SingleColumn) {
        selectItems.add(selectItem);
      } else {
        throw new IllegalArgumentException(
            "Unsupported SelectItem type: " + selectItem.getClass().getName());
      }
    }
    return selectItems;
  }

<<<<<<< HEAD
  private List<SelectItem> getSelectStartItems(final SelectItem selectItem, final Relation from) {
    final List<SelectItem> selectItems = new ArrayList<>();
    final AllColumns allColumns = (AllColumns) selectItem;
=======
  private List<SelectItem> getSelectStarItems(final SelectItem selectItem, final Relation from) {
    List<SelectItem> selectItems = new ArrayList<>();
    AllColumns allColumns = (AllColumns) selectItem;
>>>>>>> df354648

    final NodeLocation location = allColumns.getLocation().orElse(null);
    if (from instanceof Join) {
      final Join join = (Join) from;
<<<<<<< HEAD
      final AliasedRelation left = (AliasedRelation) join.getLeft();
      final StructuredDataSource
          leftDataSource =
          dataSourceExtractor.getMetaStore().getSource(left.getRelation().toString());
      if (leftDataSource == null) {
        throw new InvalidColumnReferenceException(left.getRelation().toString()
                                                  + " does not exist.");
      }
      final AliasedRelation right = (AliasedRelation) join.getRight();
      final StructuredDataSource rightDataSource =
          dataSourceExtractor.getMetaStore().getSource(right.getRelation().toString());
      if (rightDataSource == null) {
        throw new InvalidColumnReferenceException(right.getRelation().toString()
                                                  + " does not exist.");
      }
      for (final Field field : leftDataSource.getSchema().fields()) {
        final QualifiedNameReference qualifiedNameReference =
            new QualifiedNameReference(
                allColumns.getLocation().get(),
                QualifiedName.of(left.getAlias() + "." + field.name())
            );
        final SingleColumn newSelectItem =
            new SingleColumn(
                qualifiedNameReference,
                left.getAlias() + "_" + field.name()
            );
        selectItems.add(newSelectItem);
      }
      for (final Field field : rightDataSource.getSchema().fields()) {
        final QualifiedNameReference qualifiedNameReference =
            new QualifiedNameReference(
                allColumns.getLocation().get(),
                QualifiedName.of(right.getAlias() + "." + field.name())
            );
        final SingleColumn newSelectItem =
            new SingleColumn(
                qualifiedNameReference,
                right.getAlias() + "_" + field.name()
            );
        selectItems.add(newSelectItem);
=======
      if (allColumns.getPrefix().isPresent()) {
        final String alias = allColumns.getPrefix().get().toString();
        final StructuredDataSource source
            = getDataSourceForAlias(join,
            alias);
        if (source == null) {
          throw new InvalidColumnReferenceException("Source for alias '"
            + allColumns.getPrefix().get() + "' doesn't exist");
        }
        addFieldsFromDataSource(selectItems, source, location, alias);
      } else {
        final AliasedRelation left = (AliasedRelation) join.getLeft();
        final StructuredDataSource
            leftDataSource =
            dataSourceExtractor.getMetaStore().getSource(left.getRelation().toString());
        if (leftDataSource == null) {
          throw new InvalidColumnReferenceException(left.getRelation().toString()
              + " does not exist.");
        }
        final AliasedRelation right = (AliasedRelation) join.getRight();
        final StructuredDataSource rightDataSource =
            dataSourceExtractor.getMetaStore().getSource(right.getRelation().toString());
        if (rightDataSource == null) {
          throw new InvalidColumnReferenceException(right.getRelation().toString()
              + " does not exist.");
        }
        addFieldsFromDataSource(selectItems, leftDataSource, location, left.getAlias());
        addFieldsFromDataSource(selectItems, rightDataSource, location, right.getAlias());
>>>>>>> df354648
      }
    } else {
      final AliasedRelation fromRel = (AliasedRelation) from;
      final StructuredDataSource fromDataSource =
          dataSourceExtractor.getMetaStore()
              .getSource(((Table) fromRel.getRelation()).getName().getSuffix());
      if (fromDataSource == null) {
        throw new InvalidColumnReferenceException(
            ((Table) fromRel.getRelation()).getName().getSuffix() + " does not exist."
        );
      }
<<<<<<< HEAD
      for (final Field field : fromDataSource.getSchema().fields()) {
        final QualifiedNameReference qualifiedNameReference =
            new QualifiedNameReference(allColumns.getLocation().get(), QualifiedName
=======
      for (Field field : fromDataSource.getSchema().fields()) {
        QualifiedNameReference qualifiedNameReference =
            new QualifiedNameReference(location, QualifiedName
>>>>>>> df354648
                .of(fromDataSource.getName() + "." + field.name()));
        final SingleColumn newSelectItem =
            new SingleColumn(qualifiedNameReference, field.name());
        selectItems.add(newSelectItem);
      }
    }
    return selectItems;
  }

  private void addFieldsFromDataSource(final List<SelectItem> selectItems,
                                       final StructuredDataSource dataSource,
                                       final NodeLocation location,
                                       final String alias) {
    for (final Field field : dataSource.getSchema().fields()) {
      final QualifiedNameReference qualifiedNameReference =
          new QualifiedNameReference(
              location,
              QualifiedName.of(alias + "." + field.name())
          );
      selectItems.add(new SingleColumn(
          qualifiedNameReference,
          alias + "_" + field.name()
      ));
    }
  }

  private StructuredDataSource getDataSourceForAlias(final Join join,
                                                     final String alias) {
    final AliasedRelation leftAliased = (AliasedRelation) join.getLeft();
    final AliasedRelation rightAliased = (AliasedRelation) join.getRight();
    if (leftAliased.getAlias().equalsIgnoreCase(alias)) {
      return dataSourceExtractor
          .getMetaStore()
          .getSource(leftAliased.getRelation().toString());
    } else if (rightAliased.getAlias().equalsIgnoreCase(alias)) {
      return dataSourceExtractor
          .getMetaStore()
          .getSource(rightAliased.getRelation().toString());
    }
    throw new KsqlException("Invalid alias used in join: alias='"
        + alias + "'. Available aliases '"
        + leftAliased.getAlias() + "' and '"
        + rightAliased.getAlias() + "'");
  }

  @Override
  public Node visitWindowExpression(final SqlBaseParser.WindowExpressionContext ctx) {
    String windowName = DEFAULT_WINDOW_NAME;
    if (ctx.IDENTIFIER() != null) {
      windowName = ctx.IDENTIFIER().getText();
    }
    windowName = windowName.toUpperCase();
    if (ctx.tumblingWindowExpression() != null) {
      final TumblingWindowExpression tumblingWindowExpression = (TumblingWindowExpression)
          visitTumblingWindowExpression(ctx.tumblingWindowExpression());
      return new WindowExpression(windowName, tumblingWindowExpression);
    } else if (ctx.hoppingWindowExpression() != null) {
      final HoppingWindowExpression hoppingWindowExpression = (HoppingWindowExpression)
          visitHoppingWindowExpression(ctx.hoppingWindowExpression());

      return new WindowExpression(windowName, hoppingWindowExpression);
    } else if (ctx.sessionWindowExpression() != null) {
      final SessionWindowExpression sessionWindowExpression = (SessionWindowExpression)
          visitSessionWindowExpression(ctx.sessionWindowExpression());
      return new WindowExpression(windowName, sessionWindowExpression);
    }
    throw new KsqlException("Window description is not correct.");
  }

  @Override
  public Node visitHoppingWindowExpression(final SqlBaseParser.HoppingWindowExpressionContext ctx) {

    final List<SqlBaseParser.NumberContext> numberList = ctx.number();
    final List<SqlBaseParser.WindowUnitContext> windowUnits = ctx.windowUnit();
    final String sizeStr = numberList.get(0).getText();
    final String advanceByStr = numberList.get(1).getText();

    final String sizeUnit = windowUnits.get(0).getText();
    final String advanceByUnit = windowUnits.get(1).getText();
    return new HoppingWindowExpression(
        Long.parseLong(sizeStr),
        WindowExpression.getWindowUnit(sizeUnit.toUpperCase()),
        Long.parseLong(advanceByStr),
        WindowExpression.getWindowUnit(advanceByUnit.toUpperCase())
    );
  }

  @Override
  public Node visitTumblingWindowExpression(
      final SqlBaseParser.TumblingWindowExpressionContext ctx) {
    final String sizeStr = ctx.number().getText();
    final String sizeUnit = ctx.windowUnit().getText();
    return new TumblingWindowExpression(
        Long.parseLong(sizeStr),
        WindowExpression.getWindowUnit(sizeUnit.toUpperCase())
    );
  }

  @Override
  public Node visitSessionWindowExpression(final SqlBaseParser.SessionWindowExpressionContext ctx) {
    final String sizeStr = ctx.number().getText();
    final String sizeUnit = ctx.windowUnit().getText();
    return new SessionWindowExpression(
        Long.parseLong(sizeStr),
        WindowExpression.getWindowUnit(sizeUnit.toUpperCase())
    );
  }

  public Node visitWithinExpression(final SqlBaseParser.WithinExpressionContext ctx) {
    final Pair<Long, TimeUnit> beforeSize;
    final Pair<Long, TimeUnit> afterSize;

    if (ctx instanceof SqlBaseParser.SingleJoinWindowContext) {

      final SqlBaseParser.SingleJoinWindowContext singleWithin
          = (SqlBaseParser.SingleJoinWindowContext) ctx;

      beforeSize = getSizeAndUnitFromJoinWindowSize(singleWithin.joinWindowSize());
      afterSize = beforeSize;
    } else if (ctx instanceof SqlBaseParser.JoinWindowWithBeforeAndAfterContext) {
      final SqlBaseParser.JoinWindowWithBeforeAndAfterContext beforeAndAfterJoinWindow
          = (SqlBaseParser.JoinWindowWithBeforeAndAfterContext) ctx;

      beforeSize = getSizeAndUnitFromJoinWindowSize(beforeAndAfterJoinWindow.joinWindowSize(0));
      afterSize = getSizeAndUnitFromJoinWindowSize(beforeAndAfterJoinWindow.joinWindowSize(1));

    } else {
      throw new RuntimeException("Expecting either a single join window, ie \"WITHIN 10 "
                                 + "seconds\", or a join window with before and after specified, "
                                 + "ie. \"WITHIN (10 seconds, 20 seconds)");
    }
    return new WithinExpression(beforeSize.left, afterSize.left, beforeSize.right, afterSize.right);
  }

  private Pair<Long, TimeUnit> getSizeAndUnitFromJoinWindowSize(
      final SqlBaseParser.JoinWindowSizeContext joinWindowSize) {
    return new Pair<>(Long.parseLong(joinWindowSize.number().getText()),
                      WindowExpression.getWindowUnit(
                          joinWindowSize.windowUnit().getText().toUpperCase()));
  }

  @Override
  public Node visitGroupBy(final SqlBaseParser.GroupByContext context) {
    return new GroupBy(
        getLocation(context),
        false,
        visit(context.groupingElement(), GroupingElement.class)
    );
  }

  @Override
  public Node visitSingleGroupingSet(final SqlBaseParser.SingleGroupingSetContext context) {
    return new SimpleGroupBy(
        getLocation(context),
        visit(context.groupingExpressions().expression(), Expression.class)
    );
  }

  @Override
  public Node visitSelectAll(final SqlBaseParser.SelectAllContext context) {
    if (context.qualifiedName() != null) {
      return new AllColumns(getLocation(context), getQualifiedName(context.qualifiedName()));
    }

    return new AllColumns(getLocation(context));
  }

  @Override
  public Node visitSelectSingle(final SqlBaseParser.SelectSingleContext context) {
    final Expression selectItemExpression = (Expression) visit(context.expression());
    Optional<String> alias = Optional
        .ofNullable(context.identifier())
        .map(AstBuilder::getIdentifierText);
    if (!alias.isPresent()) {
      if (selectItemExpression instanceof QualifiedNameReference) {
        final QualifiedNameReference
            qualifiedNameReference =
            (QualifiedNameReference) selectItemExpression;
        alias = Optional.of(qualifiedNameReference.getName().getSuffix());
      } else if (selectItemExpression instanceof DereferenceExpression) {
        final DereferenceExpression dereferenceExp = (DereferenceExpression) selectItemExpression;
        final String dereferenceExpressionString = dereferenceExp.toString();
        if ((dataSourceExtractor.getJoinLeftSchema() != null) && (
            dataSourceExtractor
                .getCommonFieldNames()
                .contains(
                    dereferenceExp.getFieldName()
                )
          )) {
          alias = Optional.of(replaceDotFieldRef(dereferenceExpressionString));
        } else if (dereferenceExpressionString.contains(KsqlConstants.STRUCT_FIELD_REF)) {
          alias = Optional.of(
              replaceDotFieldRef(
                  dereferenceExpressionString.substring(
                      dereferenceExpressionString.indexOf(KsqlConstants.DOT) + 1)));
        } else {
          alias = Optional.of(dereferenceExp.getFieldName());
        }
      } else {
        alias = Optional.of("KSQL_COL_" + selectItemIndex);
      }
    } else {
      alias = Optional.of(alias.get());
    }
    selectItemIndex++;
    return new SingleColumn(getLocation(context), selectItemExpression, alias);
  }

  private static String replaceDotFieldRef(final String input) {
    return input
        .replace(KsqlConstants.DOT, "_")
        .replace(KsqlConstants.STRUCT_FIELD_REF, "__");
  }

  @Override
  public Node visitQualifiedName(final SqlBaseParser.QualifiedNameContext context) {
    return visitChildren(context);
  }

  @Override
  public Node visitTable(final SqlBaseParser.TableContext context) {
    return new Table(getLocation(context), getQualifiedName(context.qualifiedName()));
  }

  @Override
  public Node visitExportCatalog(final SqlBaseParser.ExportCatalogContext context) {
    return new ExportCatalog(Optional.ofNullable(getLocation(context)), context.STRING().getText());
  }

  @Override
  public Node visitRunScript(final SqlBaseParser.RunScriptContext context) {
    return new RunScript(Optional.ofNullable(getLocation(context)), context.STRING().getText());
  }

  @Override
  public Node visitListRegisteredTopics(final SqlBaseParser.ListRegisteredTopicsContext context) {
    return new ListRegisteredTopics(Optional.ofNullable(getLocation(context)));
  }

  @Override
  public Node visitListTopics(final SqlBaseParser.ListTopicsContext context) {
    return new ListTopics(Optional.ofNullable(getLocation(context)));
  }

  @Override
  public Node visitListStreams(final SqlBaseParser.ListStreamsContext context) {
    return new ListStreams(
        Optional.ofNullable(getLocation(context)), context.EXTENDED() != null);
  }

  @Override
  public Node visitListTables(final SqlBaseParser.ListTablesContext context) {
    return new ListTables(
        Optional.ofNullable(getLocation(context)), context.EXTENDED() != null);
  }


  @Override
  public Node visitListQueries(final SqlBaseParser.ListQueriesContext context) {
    return new ListQueries(
        Optional.ofNullable(getLocation(context)), context.EXTENDED() != null);
  }

  @Override
  public Node visitListFunctions(final SqlBaseParser.ListFunctionsContext ctx) {
    return new ShowFunctions(Optional.of(getLocation(ctx)));
  }

  @Override
  public Node visitTerminateQuery(final SqlBaseParser.TerminateQueryContext context) {
    return new TerminateQuery(getLocation(context), context.qualifiedName().getText());
  }

  @Override
  public Node visitShowColumns(final SqlBaseParser.ShowColumnsContext context) {
    return new ShowColumns(getLocation(context), getQualifiedName(context.qualifiedName()),
                           context.TOPIC() != null, context.EXTENDED() != null
    );
  }

  @Override
  public Node visitListProperties(final SqlBaseParser.ListPropertiesContext context) {
    return new ListProperties(Optional.ofNullable(getLocation(context)));
  }

  @Override
  public Node visitSetProperty(final SqlBaseParser.SetPropertyContext context) {
    final String propertyName = unquote(context.STRING(0).getText(), "'");
    final String propertyValue = unquote(context.STRING(1).getText(), "'");
    return new SetProperty(Optional.ofNullable(getLocation(context)), propertyName, propertyValue);
  }

  @Override
  public Node visitUnsetProperty(final SqlBaseParser.UnsetPropertyContext context) {
    final String propertyName = unquote(context.STRING().getText(), "'");
    return new UnsetProperty(Optional.ofNullable(getLocation(context)), propertyName);
  }

  @Override
  public Node visitPrintTopic(final SqlBaseParser.PrintTopicContext context) {
    final boolean fromBeginning = context.FROM() != null;

    QualifiedName topicName = null;
    if (context.STRING() != null) {
      topicName = QualifiedName.of(unquote(context.STRING().getText(), "'"));
    } else {
      topicName = getQualifiedName(context.qualifiedName());
    }
    if (context.number() == null) {
      return new PrintTopic(
          getLocation(context),
          topicName,
          fromBeginning,
          Optional.empty()
      );
    } else if (context.number() instanceof SqlBaseParser.IntegerLiteralContext) {
      final SqlBaseParser.IntegerLiteralContext integerLiteralContext =
          (SqlBaseParser.IntegerLiteralContext) context.number();
      final IntegerLiteral literal = (IntegerLiteral) visitIntegerLiteral(integerLiteralContext);
      return new PrintTopic(
          getLocation(context),
          topicName,
          fromBeginning,
          Optional.of(literal.getValue())
      );
    } else {
      throw new KsqlException("Interval value should be integer in 'PRINT' command!");
    }

  }

  @Override
  public Node visitNumericLiteral(final SqlBaseParser.NumericLiteralContext ctx) {
    return visitChildren(ctx);
  }

  @Override
  public Node visitSubquery(final SqlBaseParser.SubqueryContext context) {
    return new TableSubquery(getLocation(context), (Query) visit(context.queryNoWith()));
  }

  @Override
  public Node visitInlineTable(final SqlBaseParser.InlineTableContext context) {
    return new Values(getLocation(context), visit(context.expression(), Expression.class));
  }

  @Override
  public Node visitExplainFormat(final SqlBaseParser.ExplainFormatContext context) {
    switch (context.value.getType()) {
      case SqlBaseLexer.GRAPHVIZ:
        return new ExplainFormat(getLocation(context), ExplainFormat.Type.GRAPHVIZ);
      case SqlBaseLexer.TEXT:
        return new ExplainFormat(getLocation(context), ExplainFormat.Type.TEXT);
      default:
        throw new IllegalArgumentException("Unsupported EXPLAIN format: "
                                           + context.value.getText());
    }
  }

  @Override
  public Node visitExplainType(final SqlBaseParser.ExplainTypeContext context) {
    switch (context.value.getType()) {
      case SqlBaseLexer.LOGICAL:
        return new ExplainType(getLocation(context), ExplainType.Type.LOGICAL);
      case SqlBaseLexer.DISTRIBUTED:
        return new ExplainType(getLocation(context), ExplainType.Type.DISTRIBUTED);
      default:
        throw new IllegalArgumentException("Unsupported EXPLAIN type: " + context.value.getText());
    }
  }

  // ***************** boolean expressions ******************

  @Override
  public Node visitLogicalNot(final SqlBaseParser.LogicalNotContext context) {
    return new NotExpression(getLocation(context), (Expression) visit(context.booleanExpression()));
  }

  @Override
  public Node visitLogicalBinary(final SqlBaseParser.LogicalBinaryContext context) {
    return new LogicalBinaryExpression(
        getLocation(context.operator),
        getLogicalBinaryOperator(context.operator),
        (Expression) visit(context.left),
        (Expression) visit(context.right)
    );
  }

  // *************** from clause *****************

  @Override
  public Node visitJoinRelation(final SqlBaseParser.JoinRelationContext context) {
    if (context.joinCriteria().ON() == null) {
      throw new KsqlException("Invalid join criteria specified. KSQL only supports joining on "
                              + "column values. For example `... left JOIN right on left.col = "
                              + "right.col ...`. Tables can only be joined on the Table's key "
                              + "column. KSQL will repartition streams if the column in the join "
                              + "criteria is not the key column.");
    }

    final JoinCriteria criteria =
        new JoinOn((Expression) visit(context.joinCriteria().booleanExpression()));
    final Join.Type joinType;
    final SqlBaseParser.JoinTypeContext joinTypeContext = context.joinType();
    if (joinTypeContext instanceof SqlBaseParser.LeftJoinContext) {
      joinType = Join.Type.LEFT;
    } else if (joinTypeContext instanceof SqlBaseParser.OuterJoinContext) {
      joinType = Join.Type.OUTER;
    } else {
      joinType = Join.Type.INNER;
    }

    WithinExpression withinExpression = null;
    if (context.joinWindow() != null && context.joinWindow().withinExpression() != null) {
      withinExpression = (WithinExpression) visitWithinExpression(
          context.joinWindow().withinExpression());
    }
    final AliasedRelation left = (AliasedRelation) visit(context.left);
    final AliasedRelation right = (AliasedRelation) visit(context.right);
    return new Join(getLocation(context), joinType, left, right, Optional.of(criteria),
                    Optional.ofNullable(withinExpression));
  }

  @Override
  public Node visitAliasedRelation(final SqlBaseParser.AliasedRelationContext context) {
    final Relation child = (Relation) visit(context.relationPrimary());

    final String alias;
    if (context.children.size() == 1) {
      final Table table = (Table) visit(context.relationPrimary());
      alias = table.getName().getSuffix();
    } else if (context.children.size() == 2) {
      alias = context.children.get(1).getText();
    } else {
      throw new IllegalArgumentException(
          "AliasedRelationContext must have either 1 or 2 children, but has:"
          + context.children.size()
      );
    }

    return new AliasedRelation(
        getLocation(context),
        child,
        alias,
        getColumnAliases(context.columnAliases())
    );

  }

  @Override
  public Node visitTableName(final SqlBaseParser.TableNameContext context) {

    final Table table = new Table(getLocation(context), getQualifiedName(context.qualifiedName()));
    if (context.tableProperties() != null) {
      table.setProperties(processTableProperties(context.tableProperties()));
    }
    return table;
  }

  @Override
  public Node visitSubqueryRelation(final SqlBaseParser.SubqueryRelationContext context) {
    return new TableSubquery(getLocation(context), (Query) visit(context.query()));
  }

  @Override
  public Node visitParenthesizedRelation(final SqlBaseParser.ParenthesizedRelationContext context) {
    return visit(context.relation());
  }

  // ********************* predicates *******************

  @Override
  public Node visitPredicated(final SqlBaseParser.PredicatedContext context) {
    if (context.predicate() != null) {
      return visit(context.predicate());
    }

    return visit(context.valueExpression);
  }

  @Override
  public Node visitComparison(final SqlBaseParser.ComparisonContext context) {
    return new ComparisonExpression(
        getLocation(context.comparisonOperator()),
        getComparisonOperator(
            ((TerminalNode) context.comparisonOperator().getChild(0)).getSymbol()),
        (Expression) visit(context.value),
        (Expression) visit(context.right)
    );
  }

  @Override
  public Node visitDistinctFrom(final SqlBaseParser.DistinctFromContext context) {
    Expression expression = new ComparisonExpression(
        getLocation(context),
        ComparisonExpression.Type.IS_DISTINCT_FROM,
        (Expression) visit(context.value),
        (Expression) visit(context.right)
    );

    if (context.NOT() != null) {
      expression = new NotExpression(getLocation(context), expression);
    }

    return expression;
  }

  @Override
  public Node visitBetween(final SqlBaseParser.BetweenContext context) {
    Expression expression = new BetweenPredicate(
        getLocation(context),
        (Expression) visit(context.value),
        (Expression) visit(context.lower),
        (Expression) visit(context.upper)
    );

    if (context.NOT() != null) {
      expression = new NotExpression(getLocation(context), expression);
    }

    return expression;
  }

  @Override
  public Node visitNullPredicate(final SqlBaseParser.NullPredicateContext context) {
    final Expression child = (Expression) visit(context.value);

    if (context.NOT() == null) {
      return new IsNullPredicate(getLocation(context), child);
    }

    return new IsNotNullPredicate(getLocation(context), child);
  }

  @Override
  public Node visitLike(final SqlBaseParser.LikeContext context) {
    Expression escape = null;
    if (context.escape != null) {
      escape = (Expression) visit(context.escape);
    }

    Expression
        result =
        new LikePredicate(
            getLocation(context),
            (Expression) visit(context.value),
            (Expression) visit(context.pattern),
            escape
        );

    if (context.NOT() != null) {
      result = new NotExpression(getLocation(context), result);
    }

    return result;
  }

  @Override
  public Node visitInList(final SqlBaseParser.InListContext context) {
    Expression result = new InPredicate(
        getLocation(context),
        (Expression) visit(context.value),
        new InListExpression(getLocation(context), visit(context.expression(), Expression.class))
    );

    if (context.NOT() != null) {
      result = new NotExpression(getLocation(context), result);
    }

    return result;
  }

  @Override
  public Node visitInSubquery(final SqlBaseParser.InSubqueryContext context) {
    Expression result = new InPredicate(
        getLocation(context),
        (Expression) visit(context.value),
        new SubqueryExpression(getLocation(context), (Query) visit(context.query()))
    );

    if (context.NOT() != null) {
      result = new NotExpression(getLocation(context), result);
    }

    return result;
  }

  @Override
  public Node visitExists(final SqlBaseParser.ExistsContext context) {
    return new ExistsPredicate(getLocation(context), (Query) visit(context.query()));
  }

  // ************** value expressions **************

  @Override
  public Node visitArithmeticUnary(final SqlBaseParser.ArithmeticUnaryContext context) {
    final Expression child = (Expression) visit(context.valueExpression());

    switch (context.operator.getType()) {
      case SqlBaseLexer.MINUS:
        return ArithmeticUnaryExpression.negative(getLocation(context), child);
      case SqlBaseLexer.PLUS:
        return ArithmeticUnaryExpression.positive(getLocation(context), child);
      default:
        throw new UnsupportedOperationException("Unsupported sign: " + context.operator.getText());
    }
  }

  @Override
  public Node visitArithmeticBinary(final SqlBaseParser.ArithmeticBinaryContext context) {
    return new ArithmeticBinaryExpression(
        getLocation(context.operator),
        getArithmeticBinaryOperator(context.operator),
        (Expression) visit(context.left),
        (Expression) visit(context.right)
    );
  }

  @Override
  public Node visitConcatenation(final SqlBaseParser.ConcatenationContext context) {
    return new FunctionCall(
        getLocation(context.CONCAT()),
        QualifiedName.of("concat"), ImmutableList.of(
        (Expression) visit(context.left),
        (Expression) visit(context.right)
    )
    );
  }

  @Override
  public Node visitTimeZoneInterval(final SqlBaseParser.TimeZoneIntervalContext context) {
    return visit(context.interval());
  }

  @Override
  public Node visitTimeZoneString(final SqlBaseParser.TimeZoneStringContext context) {
    return new StringLiteral(getLocation(context), unquote(context.STRING().getText(), "'"));
  }

  // ********************* primary expressions **********************

  @Override
  public Node visitParenthesizedExpression(
      final SqlBaseParser.ParenthesizedExpressionContext context) {
    return visit(context.expression());
  }

  @Override
  public Node visitCast(final SqlBaseParser.CastContext context) {
    final boolean isTryCast = context.TRY_CAST() != null;
    return new Cast(
        getLocation(context),
        (Expression) visit(context.expression()),
        getType(context.type()).toString(),
        isTryCast
    );
  }

  @Override
  public Node visitExtract(final SqlBaseParser.ExtractContext context) {
    final String fieldString = getIdentifierText(context.identifier());
    final Extract.Field field;
    try {
      field = Extract.Field.valueOf(fieldString);
    } catch (final IllegalArgumentException e) {
      throw new ParsingException(
          format("Invalid EXTRACT field: %s", fieldString),
          null,
          context.getStart().getLine(),
          context.getStart().getCharPositionInLine()
      );
    }
    return new Extract(getLocation(context), (Expression) visit(context.valueExpression()), field);
  }

  @Override
  public Node visitSubstring(final SqlBaseParser.SubstringContext context) {
    return new FunctionCall(
        getLocation(context),
        QualifiedName.of("SUBSTR"),
        visit(context.valueExpression(), Expression.class)
    );
  }

  @Override
  public Node visitPosition(final SqlBaseParser.PositionContext context) {
    final List<Expression> arguments =
        Lists.reverse(visit(context.valueExpression(), Expression.class));
    return new FunctionCall(getLocation(context), QualifiedName.of("STRPOS"), arguments);
  }

  @Override
  public Node visitNormalize(final SqlBaseParser.NormalizeContext context) {
    final Expression str = (Expression) visit(context.valueExpression());
    final String normalForm =
        Optional.ofNullable(context.normalForm())
            .map(ParserRuleContext::getText)
            .orElse("NFC");
    return new FunctionCall(
        getLocation(context),
        QualifiedName.of("NORMALIZE"),
        ImmutableList.of(str, new StringLiteral(getLocation(context), normalForm))
    );
  }

  @Override
  public Node visitSubscript(final SqlBaseParser.SubscriptContext context) {
    return new SubscriptExpression(
        getLocation(context),
        (Expression) visit(context.value),
        (Expression) visit(context.index)
    );
  }

  @Override
  public Node visitSubqueryExpression(final SqlBaseParser.SubqueryExpressionContext context) {
    return new SubqueryExpression(getLocation(context), (Query) visit(context.query()));
  }

  @Override
  public Node visitDereference(final SqlBaseParser.DereferenceContext context) {
    final String fieldName = getIdentifierText(context.identifier());
    final Expression baseExpression = (Expression) visit(context.base);
    return new DereferenceExpression(getLocation(context), baseExpression, fieldName);
  }

  @Override
  public Node visitColumnReference(final SqlBaseParser.ColumnReferenceContext context) {
    final String columnName = context.identifier(1) == null
        ? getIdentifierText(context.identifier(0))
        : getIdentifierText(context.identifier(1));
    final String prefixName = context.identifier(1) == null
        ? null
        : getIdentifierText(context.identifier(0));
    if (prefixName != null) {
      if (!isValidNameOrAlias(prefixName)) {
        throw new KsqlException(String.format(
            "'%s' is not a valid stream/table name or alias.", prefixName));
      }
      final Expression baseExpression =
          new QualifiedNameReference(
              getLocation(context),
              QualifiedName.of(prefixName)
          );
      return new DereferenceExpression(
          getLocation(context),
          baseExpression,
          columnName
      );
    }

    // If this is join.
    if (dataSourceExtractor.getJoinLeftSchema() != null) {
      if (dataSourceExtractor.getCommonFieldNames().contains(columnName)) {
        throw new KsqlException("Field " + columnName + " is ambiguous.");
      } else if (dataSourceExtractor.getLeftFieldNames().contains(columnName)) {
        final Expression baseExpression =
            new QualifiedNameReference(
                getLocation(context),
                QualifiedName.of(dataSourceExtractor.getLeftAlias())
            );
        return new DereferenceExpression(getLocation(context), baseExpression, columnName);
      } else if (dataSourceExtractor.getRightFieldNames().contains(columnName)) {
        final Expression baseExpression =
            new QualifiedNameReference(
                getLocation(context),
                QualifiedName.of(dataSourceExtractor.getRightAlias())
            );
        return new DereferenceExpression(getLocation(context), baseExpression, columnName);
      } else {
        throw new InvalidColumnReferenceException("Field " + columnName + " is ambiguous.");
      }
    }
    final Expression baseExpression =
        new QualifiedNameReference(
            getLocation(context),
            QualifiedName.of(dataSourceExtractor.getFromAlias())
        );
    return new DereferenceExpression(getLocation(context), baseExpression, columnName);
  }

  private boolean isValidNameOrAlias(final String name) {
    // If this is join.
    if (dataSourceExtractor.getJoinLeftSchema() != null) {
      final boolean sameAsLeft = name.equalsIgnoreCase(dataSourceExtractor.getLeftAlias())
          || name.equalsIgnoreCase(dataSourceExtractor.getLeftName());
      final boolean sameAsRight = name.equalsIgnoreCase(dataSourceExtractor.getRightAlias())
          || name.equalsIgnoreCase(dataSourceExtractor.getRightName());
      return sameAsLeft || sameAsRight;
    }
    return ((name.equalsIgnoreCase(dataSourceExtractor.getFromAlias())
        || name.equalsIgnoreCase(dataSourceExtractor.getFromName())));
  }

  @Override
  public Node visitSimpleCase(final SqlBaseParser.SimpleCaseContext context) {
    return new SimpleCaseExpression(
        getLocation(context),
        (Expression) visit(context.valueExpression()),
        visit(context.whenClause(), WhenClause.class),
        visitIfPresent(context.elseExpression, Expression.class)
    );
  }

  @Override
  public Node visitSearchedCase(final SqlBaseParser.SearchedCaseContext context) {
    return new SearchedCaseExpression(
        getLocation(context),
        visit(context.whenClause(), WhenClause.class),
        visitIfPresent(context.elseExpression, Expression.class)
    );
  }

  @Override
  public Node visitWhenClause(final SqlBaseParser.WhenClauseContext context) {
    return new WhenClause(
        getLocation(context),
        (Expression) visit(context.condition),
        (Expression) visit(context.result)
    );
  }

  @Override
  public Node visitFunctionCall(final SqlBaseParser.FunctionCallContext context) {
    final Optional<Window> window = visitIfPresent(context.over(), Window.class);

    final QualifiedName name = getQualifiedName(context.qualifiedName());

    final boolean distinct = false;

    if (name.toString().equals("NULLIF")) {
      check(
          context.expression().size() == 2,
          "Invalid number of arguments for 'nullif' function",
          context
      );
      check(!window.isPresent(), "OVER clause not valid for 'nullif' function", context);
      check(!distinct, "DISTINCT not valid for 'nullif' function", context);

      return new NullIfExpression(
          getLocation(context),
          (Expression) visit(context.expression(0)),
          (Expression) visit(context.expression(1))
      );
    }

    return new FunctionCall(
        getLocation(context),
        getQualifiedName(context.qualifiedName()),
        window,
        distinct,
        visit(context.expression(), Expression.class)
    );
  }


  @Override
  public Node visitTableElement(final SqlBaseParser.TableElementContext context) {
    return new TableElement(
        getLocation(context),
        getIdentifierText(context.identifier()),
        getType(context.type())
    );
  }

  // ************** literals **************

  @Override
  public Node visitNullLiteral(final SqlBaseParser.NullLiteralContext context) {
    return new NullLiteral(getLocation(context));
  }

  @Override
  public Node visitStringLiteral(final SqlBaseParser.StringLiteralContext context) {
    return new StringLiteral(getLocation(context), unquote(context.STRING().getText(), "'"));
  }

  @Override
  public Node visitBinaryLiteral(final SqlBaseParser.BinaryLiteralContext context) {
    final String raw = context.BINARY_LITERAL().getText();
    return new BinaryLiteral(getLocation(context), unquote(raw.substring(1), "'"));
  }

  @Override
  public Node visitTypeConstructor(final SqlBaseParser.TypeConstructorContext context) {
    final String type = getIdentifierText(context.identifier());
    final String value = unquote(context.STRING().getText(), "'");

    if (type.equals("TIME")) {
      return new TimeLiteral(getLocation(context), value);
    }
    if (type.equals("TIMESTAMP")) {
      return new TimestampLiteral(getLocation(context), value);
    }
    if (type.equals("DECIMAL")) {
      return new DecimalLiteral(getLocation(context), value);
    }

    return new GenericLiteral(getLocation(context), type, value);
  }

  @Override
  public Node visitIntegerLiteral(final SqlBaseParser.IntegerLiteralContext context) {
    final Long valueAsLong;
    try {
      valueAsLong = Long.parseLong(context.getText());
    } catch (NumberFormatException e) {
      throw new ParsingException("Invalid numeric literal: " + context.getText());
    }
    if (valueAsLong < 0) {
      throw new RuntimeException("Unexpected negative value in literal: " + valueAsLong);
    }
    if (valueAsLong <= Integer.MAX_VALUE) {
      return new IntegerLiteral(getLocation(context), valueAsLong.intValue());
    } else {
      return new LongLiteral(getLocation(context), valueAsLong);
    }
  }

  @Override
  public Node visitDecimalLiteral(final SqlBaseParser.DecimalLiteralContext context) {
    return new DoubleLiteral(getLocation(context), context.getText());
  }

  @Override
  public Node visitBooleanValue(final SqlBaseParser.BooleanValueContext context) {
    return new BooleanLiteral(getLocation(context), context.getText());
  }

  @Override
  public Node visitInterval(final SqlBaseParser.IntervalContext context) {
    return new IntervalLiteral(
        getLocation(context),
        unquote(context.STRING().getText(), "'"),
        Optional.ofNullable(context.sign)
            .map(AstBuilder::getIntervalSign)
            .orElse(IntervalLiteral.Sign.POSITIVE),
        getIntervalFieldType((Token) context.from.getChild(0).getPayload()),
        Optional.ofNullable(context.to)
            .map((x) -> x.getChild(0).getPayload())
            .map(Token.class::cast)
            .map(AstBuilder::getIntervalFieldType)
    );
  }


  @Override
  public Node visitExplain(final SqlBaseParser.ExplainContext ctx) {
    final SqlBaseParser.QualifiedNameContext qualifiedName = ctx.qualifiedName();
    String queryId = null;
    if (qualifiedName != null) {
      queryId = qualifiedName.getText();
    }

    Statement statement = null;
    if (ctx.statement() != null) {
      statement = (Statement) visit(ctx.statement());
    }

    // Only simple explain is supported for now.
    //TODO: Expand to support other parts of EXPLAIN

    return new Explain(queryId, statement, false, Arrays.asList());
  }

  @Override
  public Node visitDescribeFunction(final SqlBaseParser.DescribeFunctionContext ctx) {
    return new DescribeFunction(getLocation(ctx), ctx.qualifiedName().getText());
  }

  // ***************** helpers *****************

  @Override
  protected Node defaultResult() {
    return null;
  }

  @Override
  protected Node aggregateResult(final Node aggregate, final Node nextResult) {
    if (nextResult == null) {
      throw new UnsupportedOperationException("not yet implemented");
    }

    if (aggregate == null) {
      return nextResult;
    }

    throw new UnsupportedOperationException("not yet implemented");
  }

  private <T> Optional<T> visitIfPresent(final ParserRuleContext context, final Class<T> clazz) {
    return Optional.ofNullable(context)
        .map(this::visit)
        .map(clazz::cast);
  }

  private <T> List<T> visit(final List<? extends ParserRuleContext> contexts,
                            final Class<T> clazz) {
    return contexts.stream()
        .map(this::visit)
        .map(clazz::cast)
        .collect(toList());
  }

  public static String getIdentifierText(final SqlBaseParser.IdentifierContext context) {
    if (context instanceof SqlBaseParser.QuotedIdentifierAlternativeContext) {
      return unquote(context.getText(), "\"");
    } else if (context instanceof SqlBaseParser.BackQuotedIdentifierContext) {
      return unquote(context.getText(), "`");
    } else {
      return context.getText().toUpperCase();
    }
  }

  public static String unquote(final String value, final String quote) {
    return value.substring(1, value.length() - 1)
        .replace(quote + quote, quote);
  }

  private static QualifiedName getQualifiedName(final SqlBaseParser.QualifiedNameContext context) {
    final List<String> parts = context
        .identifier().stream()
        .map(AstBuilder::getIdentifierText)
        .collect(toList());

    return QualifiedName.of(parts);
  }

  private static Optional<String> getTextIfPresent(final Token token) {
    return Optional.ofNullable(token)
        .map(Token::getText);
  }

  private static List<String> getColumnAliases(
      final SqlBaseParser.ColumnAliasesContext columnAliasesContext
  ) {
    if (columnAliasesContext == null) {
      return null;
    }

    return columnAliasesContext
        .identifier().stream()
        .map(AstBuilder::getIdentifierText)
        .collect(toList());
  }

  private static ArithmeticBinaryExpression.Type getArithmeticBinaryOperator(final Token operator) {
    switch (operator.getType()) {
      case SqlBaseLexer.PLUS:
        return ArithmeticBinaryExpression.Type.ADD;
      case SqlBaseLexer.MINUS:
        return ArithmeticBinaryExpression.Type.SUBTRACT;
      case SqlBaseLexer.ASTERISK:
        return ArithmeticBinaryExpression.Type.MULTIPLY;
      case SqlBaseLexer.SLASH:
        return ArithmeticBinaryExpression.Type.DIVIDE;
      case SqlBaseLexer.PERCENT:
        return ArithmeticBinaryExpression.Type.MODULUS;
      default:
        throw new UnsupportedOperationException("Unsupported operator: " + operator.getText());
    }
  }

  private static ComparisonExpression.Type getComparisonOperator(final Token symbol) {
    switch (symbol.getType()) {
      case SqlBaseLexer.EQ:
        return ComparisonExpression.Type.EQUAL;
      case SqlBaseLexer.NEQ:
        return ComparisonExpression.Type.NOT_EQUAL;
      case SqlBaseLexer.LT:
        return ComparisonExpression.Type.LESS_THAN;
      case SqlBaseLexer.LTE:
        return ComparisonExpression.Type.LESS_THAN_OR_EQUAL;
      case SqlBaseLexer.GT:
        return ComparisonExpression.Type.GREATER_THAN;
      case SqlBaseLexer.GTE:
        return ComparisonExpression.Type.GREATER_THAN_OR_EQUAL;
      default:
        throw new IllegalArgumentException("Unsupported operator: " + symbol.getText());
    }
  }

  private static IntervalLiteral.IntervalField getIntervalFieldType(final Token token) {
    switch (token.getType()) {
      case SqlBaseLexer.YEAR:
        return IntervalLiteral.IntervalField.YEAR;
      case SqlBaseLexer.MONTH:
        return IntervalLiteral.IntervalField.MONTH;
      case SqlBaseLexer.DAY:
        return IntervalLiteral.IntervalField.DAY;
      case SqlBaseLexer.HOUR:
        return IntervalLiteral.IntervalField.HOUR;
      case SqlBaseLexer.MINUTE:
        return IntervalLiteral.IntervalField.MINUTE;
      case SqlBaseLexer.SECOND:
        return IntervalLiteral.IntervalField.SECOND;
      default:
        throw new IllegalArgumentException("Unsupported interval field: " + token.getText());
    }
  }

  private static IntervalLiteral.Sign getIntervalSign(final Token token) {
    switch (token.getType()) {
      case SqlBaseLexer.MINUS:
        return IntervalLiteral.Sign.NEGATIVE;
      case SqlBaseLexer.PLUS:
        return IntervalLiteral.Sign.POSITIVE;
      default:
        throw new IllegalArgumentException("Unsupported sign: " + token.getText());
    }
  }

  private static LogicalBinaryExpression.Type getLogicalBinaryOperator(final Token token) {
    switch (token.getType()) {
      case SqlBaseLexer.AND:
        return LogicalBinaryExpression.Type.AND;
      case SqlBaseLexer.OR:
        return LogicalBinaryExpression.Type.OR;
      default:
        throw new IllegalArgumentException("Unsupported operator: " + token.getText());
    }
  }

  private static Type getType(final SqlBaseParser.TypeContext type) {
    if (type.baseType() != null) {
      return PrimitiveType.getPrimitiveType(baseTypeToString(type.baseType()));
    }

    if (type.ARRAY() != null) {
      return new Array(getType(type.type(0)));
    }

    if (type.MAP() != null) {
      return new io.confluent.ksql.parser.tree.Map(getType(type.type(1)));
    }

    if (type.STRUCT() != null) {
      final List<Pair<String, Type>> structItems = new ArrayList<>();
      for (int i = 0; i < type.identifier().size(); i++) {
        final String itemName = getIdentifierText(type.identifier(i));
        final Type itemType = getType(type.type(i));
        structItems.add(new Pair<>(itemName, itemType));
      }
      return new Struct(structItems);
    }

    throw new IllegalArgumentException("Unsupported type specification: " + type.getText());
  }

  private static String baseTypeToString(final SqlBaseParser.BaseTypeContext baseType) {
    if (baseType.identifier() != null) {
      return getIdentifierText(baseType.identifier());
    } else {
      throw new KsqlException(
          "Base type must contain either identifier, "
          + "time with time zone, or timestamp with time zone"
      );
    }
  }

  private static void check(final boolean condition,
                            final String message,
                            final ParserRuleContext context) {
    if (!condition) {
      throw new ParsingException(
          message,
          null,
          context.getStart().getLine(),
          context.getStart().getCharPositionInLine()
      );
    }
  }

  private static NodeLocation getLocation(final TerminalNode terminalNode) {
    requireNonNull(terminalNode, "terminalNode is null");
    return getLocation(terminalNode.getSymbol());
  }

  private static NodeLocation getLocation(final ParserRuleContext parserRuleContext) {
    requireNonNull(parserRuleContext, "parserRuleContext is null");
    return getLocation(parserRuleContext.getStart());
  }

  private static NodeLocation getLocation(final Token token) {
    requireNonNull(token, "token is null");
    return new NodeLocation(token.getLine(), token.getCharPositionInLine());
  }

  private StructuredDataSource getResultDatasource(final Select select, final Table into) {

    SchemaBuilder dataSource = SchemaBuilder.struct().name(into.toString());
    for (final SelectItem selectItem : select.getSelectItems()) {
      if (selectItem instanceof SingleColumn) {
        final SingleColumn singleColumn = (SingleColumn) selectItem;
        final String fieldName = singleColumn.getAlias().get();
        dataSource = dataSource.field(fieldName, Schema.OPTIONAL_BOOLEAN_SCHEMA);
      }
    }

    final KsqlTopic ksqlTopic =
        new KsqlTopic(into.getName().toString(), into.getName().toString(), null);

    final StructuredDataSource resultStream =
        new KsqlStream(
            "AstBuilder-Into",
            into.getName().toString(),
            dataSource.schema(),
            dataSource.fields().get(0),
            null,
            ksqlTopic
        );
    return resultStream;
  }

  private static final class InvalidColumnReferenceException extends KsqlException {

    private InvalidColumnReferenceException(final String message) {
      super(message);
    }

    private InvalidColumnReferenceException(final String message, final Throwable cause) {
      super(message, cause);
    }
  }
}<|MERGE_RESOLUTION|>--- conflicted
+++ resolved
@@ -423,61 +423,13 @@
     return selectItems;
   }
 
-<<<<<<< HEAD
-  private List<SelectItem> getSelectStartItems(final SelectItem selectItem, final Relation from) {
+  private List<SelectItem> getSelectStarItems(final SelectItem selectItem, final Relation from) {
     final List<SelectItem> selectItems = new ArrayList<>();
     final AllColumns allColumns = (AllColumns) selectItem;
-=======
-  private List<SelectItem> getSelectStarItems(final SelectItem selectItem, final Relation from) {
-    List<SelectItem> selectItems = new ArrayList<>();
-    AllColumns allColumns = (AllColumns) selectItem;
->>>>>>> df354648
 
     final NodeLocation location = allColumns.getLocation().orElse(null);
     if (from instanceof Join) {
       final Join join = (Join) from;
-<<<<<<< HEAD
-      final AliasedRelation left = (AliasedRelation) join.getLeft();
-      final StructuredDataSource
-          leftDataSource =
-          dataSourceExtractor.getMetaStore().getSource(left.getRelation().toString());
-      if (leftDataSource == null) {
-        throw new InvalidColumnReferenceException(left.getRelation().toString()
-                                                  + " does not exist.");
-      }
-      final AliasedRelation right = (AliasedRelation) join.getRight();
-      final StructuredDataSource rightDataSource =
-          dataSourceExtractor.getMetaStore().getSource(right.getRelation().toString());
-      if (rightDataSource == null) {
-        throw new InvalidColumnReferenceException(right.getRelation().toString()
-                                                  + " does not exist.");
-      }
-      for (final Field field : leftDataSource.getSchema().fields()) {
-        final QualifiedNameReference qualifiedNameReference =
-            new QualifiedNameReference(
-                allColumns.getLocation().get(),
-                QualifiedName.of(left.getAlias() + "." + field.name())
-            );
-        final SingleColumn newSelectItem =
-            new SingleColumn(
-                qualifiedNameReference,
-                left.getAlias() + "_" + field.name()
-            );
-        selectItems.add(newSelectItem);
-      }
-      for (final Field field : rightDataSource.getSchema().fields()) {
-        final QualifiedNameReference qualifiedNameReference =
-            new QualifiedNameReference(
-                allColumns.getLocation().get(),
-                QualifiedName.of(right.getAlias() + "." + field.name())
-            );
-        final SingleColumn newSelectItem =
-            new SingleColumn(
-                qualifiedNameReference,
-                right.getAlias() + "_" + field.name()
-            );
-        selectItems.add(newSelectItem);
-=======
       if (allColumns.getPrefix().isPresent()) {
         final String alias = allColumns.getPrefix().get().toString();
         final StructuredDataSource source
@@ -506,7 +458,6 @@
         }
         addFieldsFromDataSource(selectItems, leftDataSource, location, left.getAlias());
         addFieldsFromDataSource(selectItems, rightDataSource, location, right.getAlias());
->>>>>>> df354648
       }
     } else {
       final AliasedRelation fromRel = (AliasedRelation) from;
@@ -518,15 +469,9 @@
             ((Table) fromRel.getRelation()).getName().getSuffix() + " does not exist."
         );
       }
-<<<<<<< HEAD
       for (final Field field : fromDataSource.getSchema().fields()) {
         final QualifiedNameReference qualifiedNameReference =
-            new QualifiedNameReference(allColumns.getLocation().get(), QualifiedName
-=======
-      for (Field field : fromDataSource.getSchema().fields()) {
-        QualifiedNameReference qualifiedNameReference =
             new QualifiedNameReference(location, QualifiedName
->>>>>>> df354648
                 .of(fromDataSource.getName() + "." + field.name()));
         final SingleColumn newSelectItem =
             new SingleColumn(qualifiedNameReference, field.name());
