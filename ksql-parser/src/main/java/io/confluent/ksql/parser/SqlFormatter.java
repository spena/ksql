/**
 * Copyright 2017 Confluent Inc.
 *
 * Licensed under the Apache License, Version 2.0 (the "License");
 * you may not use this file except in compliance with the License.
 * You may obtain a copy of the License at
 *
 * http://www.apache.org/licenses/LICENSE-2.0
 *
 * Unless required by applicable law or agreed to in writing, software
 * distributed under the License is distributed on an "AS IS" BASIS,
 * WITHOUT WARRANTIES OR CONDITIONS OF ANY KIND, either express or implied.
 * See the License for the specific language governing permissions and
 * limitations under the License.
 **/

package io.confluent.ksql.parser;

import static com.google.common.base.Preconditions.checkArgument;
import static com.google.common.collect.Iterables.getOnlyElement;
import static com.google.common.collect.Iterables.transform;
import static java.util.stream.Collectors.joining;

import com.google.common.base.Joiner;
import com.google.common.base.Strings;
import io.confluent.ksql.parser.tree.AliasedRelation;
import io.confluent.ksql.parser.tree.AllColumns;
import io.confluent.ksql.parser.tree.AstVisitor;
import io.confluent.ksql.parser.tree.CreateStream;
import io.confluent.ksql.parser.tree.CreateStreamAsSelect;
import io.confluent.ksql.parser.tree.CreateTable;
import io.confluent.ksql.parser.tree.CreateTableAsSelect;
import io.confluent.ksql.parser.tree.CreateView;
import io.confluent.ksql.parser.tree.Delete;
import io.confluent.ksql.parser.tree.DropTable;
import io.confluent.ksql.parser.tree.DropView;
import io.confluent.ksql.parser.tree.Explain;
import io.confluent.ksql.parser.tree.ExplainFormat;
import io.confluent.ksql.parser.tree.ExplainOption;
import io.confluent.ksql.parser.tree.ExplainType;
import io.confluent.ksql.parser.tree.Expression;
import io.confluent.ksql.parser.tree.InsertInto;
import io.confluent.ksql.parser.tree.Join;
import io.confluent.ksql.parser.tree.JoinCriteria;
import io.confluent.ksql.parser.tree.JoinOn;
import io.confluent.ksql.parser.tree.Node;
import io.confluent.ksql.parser.tree.QualifiedName;
import io.confluent.ksql.parser.tree.Query;
import io.confluent.ksql.parser.tree.QuerySpecification;
import io.confluent.ksql.parser.tree.Relation;
import io.confluent.ksql.parser.tree.RenameColumn;
import io.confluent.ksql.parser.tree.RenameTable;
import io.confluent.ksql.parser.tree.SampledRelation;
import io.confluent.ksql.parser.tree.Select;
import io.confluent.ksql.parser.tree.SelectItem;
import io.confluent.ksql.parser.tree.SetSession;
import io.confluent.ksql.parser.tree.ShowCatalogs;
import io.confluent.ksql.parser.tree.ShowColumns;
import io.confluent.ksql.parser.tree.ShowCreate;
import io.confluent.ksql.parser.tree.ShowFunctions;
import io.confluent.ksql.parser.tree.ShowPartitions;
import io.confluent.ksql.parser.tree.SingleColumn;
import io.confluent.ksql.parser.tree.Table;
import io.confluent.ksql.parser.tree.TableElement;
import io.confluent.ksql.parser.tree.TableSubquery;
import io.confluent.ksql.parser.tree.Values;
import io.confluent.ksql.util.KsqlException;
import io.confluent.ksql.util.ParserUtil;

import java.util.ArrayList;
import java.util.List;
import java.util.Map;
import java.util.regex.Pattern;

public final class SqlFormatter {

  private static final String INDENT = "   ";
  private static final Pattern NAME_PATTERN = Pattern.compile("[a-z_][a-z0-9_]*");

  private SqlFormatter() {
  }

<<<<<<< HEAD
  private static boolean isLiteral(final String name) {
    return LITERALS_SET.contains(name.toUpperCase());
  }

  private static String escapeIfLiteral(final String name) {
    return isLiteral(name) ? "`" + name + "`" : name;
  }

=======
>>>>>>> 9b4c2c30
  public static String formatSql(final Node root) {
    final StringBuilder builder = new StringBuilder();
    new Formatter(builder, true).process(root, 0);
    return builder.toString();
  }

  public static String formatSql(final Node root, final boolean unmangleNames) {
    final StringBuilder builder = new StringBuilder();
    new Formatter(builder, unmangleNames).process(root, 0);
    return builder.toString();
  }

  private static final class Formatter
          extends AstVisitor<Void, Integer> {

    private final StringBuilder builder;
    private final boolean unmangledNames;

    private Formatter(final StringBuilder builder, final boolean unmangleNames) {
      this.builder = builder;
      this.unmangledNames = unmangleNames;
    }

    @Override
    protected Void visitNode(final Node node, final Integer indent) {
      throw new UnsupportedOperationException("not yet implemented: " + node);
    }

    @Override
    protected Void visitExpression(final Expression node, final Integer indent) {
      checkArgument(indent == 0,
              "visitExpression should only be called at root");
      builder.append(ExpressionFormatter.formatExpression(node, unmangledNames));
      return null;
    }

    @Override
    protected Void visitQuery(final Query node, final Integer indent) {

      processRelation(node.getQueryBody(), indent);

      if (node.getLimit().isPresent()) {
        append(indent, "LIMIT " + node.getLimit().get())
                .append('\n');
      }

      return null;
    }

    @Override
    protected Void visitQuerySpecification(final QuerySpecification node, final Integer indent) {
      process(node.getSelect(), indent);

      append(indent, "FROM ");
      processRelation(node.getFrom(), indent);
      builder.append('\n');
      append(indent, "  ");

      builder.append('\n');

      if (node.getWhere().isPresent()) {
        append(indent, "WHERE " + ExpressionFormatter.formatExpression(node.getWhere().get()))
                .append('\n');
      }

      if (node.getGroupBy().isPresent()) {
        append(indent, "GROUP BY "
                + (node.getGroupBy().get().isDistinct() ? " DISTINCT " : "")
                + ExpressionFormatter
                .formatGroupBy(node.getGroupBy().get().getGroupingElements()))
                .append('\n');
      }

      if (node.getHaving().isPresent()) {
        append(indent, "HAVING "
                + ExpressionFormatter.formatExpression(node.getHaving().get()))
                .append('\n');
      }

      if (node.getLimit().isPresent()) {
        append(indent, "LIMIT " + node.getLimit().get())
                .append('\n');
      }
      return null;
    }

    @Override
    protected Void visitSelect(final Select node, final Integer indent) {
      append(indent, "SELECT");
      if (node.isDistinct()) {
        builder.append(" DISTINCT");
      }

      if (node.getSelectItems().size() > 1) {
        boolean first = true;
        for (final SelectItem item : node.getSelectItems()) {
          builder.append("\n")
                  .append(indentString(indent))
                  .append(first ? "  " : ", ");

          process(item, indent);
          first = false;
        }
      } else {
        builder.append(' ');
        process(getOnlyElement(node.getSelectItems()), indent);
      }

      builder.append('\n');

      return null;
    }

    @Override
    protected Void visitSingleColumn(final SingleColumn node, final Integer indent) {
      builder.append(ExpressionFormatter.formatExpression(node.getExpression()));
      if (node.getAlias().isPresent()) {
        builder.append(' ')
                .append('"')
                .append(node.getAlias().get())
                .append('"'); // TODO: handle quoting properly
      }

      return null;
    }

    @Override
    protected Void visitAllColumns(final AllColumns node, final Integer context) {
      builder.append(node.toString());

      return null;
    }

    @Override
    protected Void visitTable(final Table node, final Integer indent) {
      builder.append(node.getName().toString());
      return null;
    }

    @Override
    protected Void visitJoin(final Join node, final Integer indent) {
      final String type = node.getFormattedType();
      process(node.getLeft(), indent);

      builder.append('\n');
      append(indent, type).append(" JOIN ");

      process(node.getRight(), indent);

      final JoinCriteria criteria = node.getCriteria().orElseThrow(() ->
          new KsqlException("Join criteria is missing")
      );

      node.getWithinExpression().map((e) -> builder.append(e.toString()));
      final JoinOn on = (JoinOn) criteria;
      builder.append(" ON (")
          .append(ExpressionFormatter.formatExpression(on.getExpression()))
          .append(")");

      return null;
    }

    @Override
    protected Void visitAliasedRelation(final AliasedRelation node, final Integer indent) {
      process(node.getRelation(), indent);

      builder.append(' ')
              .append(node.getAlias());

      appendAliasColumns(builder, node.getColumnNames());

      return null;
    }

    @Override
    protected Void visitSampledRelation(final SampledRelation node, final Integer indent) {
      process(node.getRelation(), indent);

      builder.append(" TABLESAMPLE ")
              .append(node.getType())
              .append(" (")
              .append(node.getSamplePercentage())
              .append(')');

      if (node.getColumnsToStratifyOn().isPresent()) {
        builder.append(" STRATIFY ON ")
                .append(" (")
                .append(Joiner.on(",").join(node.getColumnsToStratifyOn().get()));
        builder.append(')');
      }

      return null;
    }

    @Override
    protected Void visitValues(final Values node, final Integer indent) {
      builder.append(" VALUES ");

      boolean first = true;
      for (final Expression row : node.getRows()) {
        builder.append("\n")
                .append(indentString(indent))
                .append(first ? "  " : ", ");

        builder.append(ExpressionFormatter.formatExpression(row));
        first = false;
      }
      builder.append('\n');

      return null;
    }

    @Override
    protected Void visitTableSubquery(final TableSubquery node, final Integer indent) {
      builder.append('(')
              .append('\n');

      process(node.getQuery(), indent + 1);

      append(indent, ") ");

      return null;
    }


    @Override
    protected Void visitCreateStream(final CreateStream node, final Integer indent) {
      builder.append("CREATE STREAM ");
      if (node.isNotExists()) {
        builder.append("IF NOT EXISTS ");
      }
      builder.append(node.getName())
          .append(" \n");
      if (!node.getElements().isEmpty()) {
        builder.append("(");
        boolean addComma = false;
        for (final TableElement tableElement : node.getElements()) {
          if (addComma) {
            builder.append(", ");
          } else {
            addComma = true;
          }
          builder.append(ParserUtil.escapeIfLiteral(tableElement.getName()))
              .append(" ")
              .append(tableElement.getType());
        }
        builder.append(")");
      }
      if (!node.getProperties().isEmpty()) {
        builder.append(" WITH (");
        boolean addComma = false;
        for (final Map.Entry property: node.getProperties().entrySet()) {
          if (addComma) {
            builder.append(", ");
          } else {
            addComma = true;
          }
          builder.append(property.getKey().toString()).append("=").append(property.getValue()
                                                                              .toString());
        }
        builder.append(");");
      }
      return null;
    }

    @Override
    protected Void visitCreateTable(final CreateTable node, final Integer indent) {
      builder.append("CREATE TABLE ");
      if (node.isNotExists()) {
        builder.append("IF NOT EXISTS ");
      }
      builder.append(node.getName())
          .append(" ");
      if (!node.getElements().isEmpty()) {
        builder.append("(");
        boolean addComma = false;
        for (final TableElement tableElement: node.getElements()) {
          if (addComma) {
            builder.append(", ");
          } else {
            addComma = true;
          }
          builder.append(ParserUtil.escapeIfLiteral(tableElement.getName()))
              .append(" ")
              .append(tableElement.getType());
        }
        builder.append(")").append(" WITH (");
        addComma = false;
        for (final Map.Entry property: node.getProperties().entrySet()) {
          if (addComma) {
            builder.append(", ");
          } else {
            addComma = true;
          }
          builder.append(property.getKey().toString()).append("=").append(property.getValue()
                                                                              .toString());
        }
        builder.append(");");
      }
      return null;
    }

    @Override
    protected Void visitCreateView(final CreateView node, final Integer indent) {
      builder.append("CREATE ");
      if (node.isReplace()) {
        builder.append("OR REPLACE ");
      }
      builder.append("VIEW ")
              .append(node.getName())
              .append(" AS\n");

      process(node.getQuery(), indent);

      return null;
    }

    @Override
    protected Void visitDropView(final DropView node, final Integer context) {
      builder.append("DROP VIEW ");
      if (node.isExists()) {
        builder.append("IF EXISTS ");
      }
      builder.append(node.getName());

      return null;
    }

    @Override
    protected Void visitExplain(final Explain node, final Integer indent) {
      builder.append("EXPLAIN ");
      if (node.isAnalyze()) {
        builder.append("ANALYZE ");
      }

      final List<String> options = new ArrayList<>();

      for (final ExplainOption option : node.getOptions()) {
        if (option instanceof ExplainType) {
          options.add("TYPE " + ((ExplainType) option).getType());
        } else if (option instanceof ExplainFormat) {
          options.add("FORMAT " + ((ExplainFormat) option).getType());
        } else {
          throw new UnsupportedOperationException("unhandled explain option: " + option);
        }
      }

      if (!options.isEmpty()) {
        builder.append("(");
        Joiner.on(", ").appendTo(builder, options);
        builder.append(")");
      }

      builder.append("\n");

      process(node.getStatement(), indent);

      return null;
    }

    @Override
    protected Void visitShowCatalogs(final ShowCatalogs node, final Integer context) {
      builder.append("SHOW CATALOGS");

      node.getLikePattern().ifPresent((value) ->
              builder.append(" LIKE ")
                      .append(
                              ExpressionFormatter.formatStringLiteral(value)));

      return null;
    }

    @Override
    protected Void visitShowCreate(final ShowCreate node, final Integer context) {
      if (node.getType() == ShowCreate.Type.TABLE) {
        builder.append("SHOW CREATE TABLE ")
                .append(formatName(node.getName()));
      } else if (node.getType() == ShowCreate.Type.VIEW) {
        builder.append("SHOW CREATE VIEW ")
                .append(formatName(node.getName()));
      }

      return null;
    }

    @Override
    protected Void visitShowColumns(final ShowColumns node, final Integer context) {
      builder.append("SHOW COLUMNS FROM ")
              .append(node.getTable());

      return null;
    }

    @Override
    protected Void visitShowPartitions(final ShowPartitions node, final Integer context) {
      builder.append("SHOW PARTITIONS FROM ")
              .append(node.getTable());

      if (node.getWhere().isPresent()) {
        builder.append(" WHERE ")
                .append(ExpressionFormatter.formatExpression(node.getWhere().get()));
      }

      if (node.getLimit().isPresent()) {
        builder.append(" LIMIT ")
                .append(node.getLimit().get());
      }

      return null;
    }

    @Override
    protected Void visitShowFunctions(final ShowFunctions node, final Integer context) {
      builder.append("SHOW FUNCTIONS");

      return null;
    }

    @Override
    protected Void visitDelete(final Delete node, final Integer context) {
      builder.append("DELETE FROM ")
              .append(node.getTable().getName());

      if (node.getWhere().isPresent()) {
        builder.append(" WHERE ")
                .append(ExpressionFormatter.formatExpression(node.getWhere().get()));
      }

      return null;
    }

    @Override
    protected Void visitCreateStreamAsSelect(final CreateStreamAsSelect node,
                                             final Integer indent) {
      builder.append("CREATE STREAM ");
      if (node.isNotExists()) {
        builder.append("IF NOT EXISTS ");
      }
      builder.append(node.getName());

      if (!node.getProperties().isEmpty()) {
        builder.append(" WITH (");
        Joiner.on(", ")
            .appendTo(builder, transform(
                node.getProperties().entrySet(), entry -> entry.getKey() + " = "
                                                          + ExpressionFormatter
                                                              .formatExpression(entry.getValue())));
        builder.append(")");
      }

      builder.append(" AS ");
      process(node.getQuery(), indent);
      return null;
    }

    @Override
    protected Void visitCreateTableAsSelect(final CreateTableAsSelect node, final Integer indent) {
      builder.append("CREATE TABLE ");
      if (node.isNotExists()) {
        builder.append("IF NOT EXISTS ");
      }
      builder.append(node.getName());

      if (!node.getProperties().isEmpty()) {
        builder.append(" WITH (");
        Joiner.on(", ")
                .appendTo(builder, transform(
                        node.getProperties().entrySet(), entry -> entry.getKey() + " = "
                                + ExpressionFormatter
                                .formatExpression(entry.getValue())));
        builder.append(")");
      }

      builder.append(" AS ");
      process(node.getQuery(), indent);
      return null;
    }



    private static String formatName(final String name) {
      if (NAME_PATTERN.matcher(name).matches()) {
        return name;
      }
      return "\"" + name + "\"";
    }

    private static String formatName(final QualifiedName name) {
      return name.getParts().stream()
              .map(Formatter::formatName)
              .collect(joining("."));
    }

    @Override
    protected Void visitInsertInto(final InsertInto node, final Integer indent) {
      builder.append("INSERT INTO ");
      builder.append(node.getTarget());
      process(node.getQuery(), indent);
      return null;
    }

    @Override
    protected Void visitDropTable(final DropTable node, final Integer context) {
      builder.append("DROP TABLE ");
      if (node.getIfExists()) {
        builder.append("IF EXISTS ");
      }
      builder.append(node.getName());

      return null;
    }

    @Override
    protected Void visitRenameTable(final RenameTable node, final Integer context) {
      builder.append("ALTER TABLE ")
              .append(node.getSource())
              .append(" RENAME TO ")
              .append(node.getTarget());

      return null;
    }

    @Override
    protected Void visitRenameColumn(final RenameColumn node, final Integer context) {
      builder.append("ALTER TABLE ")
              .append(node.getTable())
              .append(" RENAME COLUMN ")
              .append(node.getSource())
              .append(" TO ")
              .append(node.getTarget());

      return null;
    }

    @Override
    public Void visitSetSession(final SetSession node, final Integer context) {
      builder.append("SET SESSION ")
              .append(node.getName())
              .append(" = ")
              .append(ExpressionFormatter.formatExpression(node.getValue()));

      return null;
    }


    private void processRelation(final Relation relation, final Integer indent) {
      // TODO: handle this properly
      if (relation instanceof Table) {
        builder.append("TABLE ")
                .append(((Table) relation).getName())
                .append('\n');
      } else {
        process(relation, indent);
      }
    }

    private StringBuilder append(final int indent, final String value) {
      return builder.append(indentString(indent))
              .append(value);
    }

    private static String indentString(final int indent) {
      return Strings.repeat(INDENT, indent);
    }
  }

  private static void appendAliasColumns(final StringBuilder builder, final List<String> columns) {
    if ((columns != null) && (!columns.isEmpty())) {
      builder.append(" (");
      Joiner.on(", ").appendTo(builder, columns);
      builder.append(')');
    }
  }
}<|MERGE_RESOLUTION|>--- conflicted
+++ resolved
@@ -80,17 +80,6 @@
   private SqlFormatter() {
   }
 
-<<<<<<< HEAD
-  private static boolean isLiteral(final String name) {
-    return LITERALS_SET.contains(name.toUpperCase());
-  }
-
-  private static String escapeIfLiteral(final String name) {
-    return isLiteral(name) ? "`" + name + "`" : name;
-  }
-
-=======
->>>>>>> 9b4c2c30
   public static String formatSql(final Node root) {
     final StringBuilder builder = new StringBuilder();
     new Formatter(builder, true).process(root, 0);
