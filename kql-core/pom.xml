<?xml version="1.0" encoding="UTF-8"?>
<project xmlns="http://maven.apache.org/POM/4.0.0"
         xmlns:xsi="http://www.w3.org/2001/XMLSchema-instance"
         xsi:schemaLocation="http://maven.apache.org/POM/4.0.0 http://maven.apache.org/xsd/maven-4.0.0.xsd">
    <parent>
        <artifactId>KQL</artifactId>
        <groupId>KQL</groupId>
        <version>1.0-SNAPSHOT</version>
    </parent>
    <modelVersion>4.0.0</modelVersion>

    <artifactId>kql-core</artifactId>

    <dependencies>
        <dependency>
            <groupId>org.apache.kafka</groupId>
            <artifactId>kafka-clients</artifactId>
            <version>0.11.0.0-SNAPSHOT</version>
        </dependency>

        <dependency>
            <groupId>org.apache.kafka</groupId>
            <artifactId>connect-api</artifactId>
            <version>0.10.2.0</version>
            <!--<version>0.11.0.0-SNAPSHOT</version>-->
        </dependency>

        <dependency>
            <groupId>org.apache.kafka</groupId>
            <artifactId>connect-json</artifactId>
            <version>0.11.0.0-SNAPSHOT</version>
        </dependency>

        <dependency>
            <groupId>io.airlift</groupId>
            <artifactId>slice</artifactId>
            <version>0.23</version>
        </dependency>

        <dependency>
            <groupId>com.google.guava</groupId>
            <artifactId>guava</artifactId>
            <version>19.0</version>
        </dependency>

        <dependency>
            <groupId>com.google.code.findbugs</groupId>
            <artifactId>jsr305</artifactId>
            <version>3.0.1</version>
        </dependency>

        <dependency>
            <groupId>org.antlr</groupId>
            <artifactId>antlr4-runtime</artifactId>
            <version>4.5.3</version>
        </dependency>

        <dependency>
            <groupId>org.codehaus.janino</groupId>
            <artifactId>commons-compiler</artifactId>
            <version>3.0.6</version>
        </dependency>

        <dependency>
            <groupId>org.codehaus.janino</groupId>
            <artifactId>janino</artifactId>
            <version>3.0.6</version>
        </dependency>

        <dependency>
            <groupId>org.apache.avro</groupId>
            <artifactId>avro</artifactId>
            <version>1.8.1</version>
        </dependency>

<<<<<<< HEAD
        <dependency>
            <groupId>org.rocksdb</groupId>
            <artifactId>rocksdbjni</artifactId>
            <version>5.0.1</version>
        </dependency>
=======
        <!--&lt;!&ndash; https://mvnrepository.com/artifact/org.rocksdb/rocksdbjni &ndash;&gt;-->
        <!--<dependency>-->
            <!--<groupId>org.rocksdb</groupId>-->
            <!--<artifactId>rocksdbjni</artifactId>-->
            <!--<version>4.11.2</version>-->
        <!--</dependency>-->
>>>>>>> 2ab739bf

        <dependency>
            <groupId>junit</groupId>
            <artifactId>junit</artifactId>
            <version>4.12</version>
        </dependency>

        <dependency>
            <groupId>org.apache.commons</groupId>
            <artifactId>commons-csv</artifactId>
            <version>1.4</version>
        </dependency>
    </dependencies>

    <build>
        <plugins>
            <plugin>
                <groupId>org.antlr</groupId>
                <artifactId>antlr4-maven-plugin</artifactId>
                <version>4.5.3</version>
                <configuration>
                    <!--<sourceDirectory>src/main/antlr4/io/confluent/kql/parser</sourceDirectory>-->
                    <!--<outputDirectory>src/main/java/io/confluent/kql/parser</outputDirectory>-->
                    <visitor>true</visitor>
                </configuration>
                <executions>
                    <execution>
                        <goals>
                            <goal>antlr4</goal>
                        </goals>
                    </execution>
                </executions>
            </plugin>
            <plugin>
                <groupId>org.apache.maven.plugins</groupId>
                <artifactId>maven-compiler-plugin</artifactId>
                <configuration>
                    <source>1.8</source>
                    <target>1.8</target>
                </configuration>
            </plugin>
            <plugin>
                <groupId>org.apache.avro</groupId>
                <artifactId>avro-maven-plugin</artifactId>
                <version>1.8.1</version>
                <configuration>
                    <stringType>String</stringType>
                </configuration>
            </plugin>

        </plugins>
    </build>

</project><|MERGE_RESOLUTION|>--- conflicted
+++ resolved
@@ -73,21 +73,6 @@
             <version>1.8.1</version>
         </dependency>
 
-<<<<<<< HEAD
-        <dependency>
-            <groupId>org.rocksdb</groupId>
-            <artifactId>rocksdbjni</artifactId>
-            <version>5.0.1</version>
-        </dependency>
-=======
-        <!--&lt;!&ndash; https://mvnrepository.com/artifact/org.rocksdb/rocksdbjni &ndash;&gt;-->
-        <!--<dependency>-->
-            <!--<groupId>org.rocksdb</groupId>-->
-            <!--<artifactId>rocksdbjni</artifactId>-->
-            <!--<version>4.11.2</version>-->
-        <!--</dependency>-->
->>>>>>> 2ab739bf
-
         <dependency>
             <groupId>junit</groupId>
             <artifactId>junit</artifactId>
