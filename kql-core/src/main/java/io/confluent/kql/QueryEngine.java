/**
 * Copyright 2017 Confluent Inc.
 **/
package io.confluent.kql;

import io.confluent.kql.analyzer.AggregateAnalysis;
import io.confluent.kql.analyzer.AggregateAnalyzer;
import io.confluent.kql.analyzer.Analysis;
import io.confluent.kql.analyzer.AnalysisContext;
import io.confluent.kql.analyzer.Analyzer;
import io.confluent.kql.metastore.KQLStream;
import io.confluent.kql.metastore.KQLTable;
import io.confluent.kql.metastore.KQLTopic;
import io.confluent.kql.metastore.MetaStore;
import io.confluent.kql.metastore.MetaStoreImpl;
import io.confluent.kql.metastore.StructuredDataSource;
import io.confluent.kql.parser.rewrite.AggregateExpressionRewriter;
import io.confluent.kql.parser.tree.Expression;
import io.confluent.kql.parser.tree.ExpressionTreeRewriter;
import io.confluent.kql.physical.PhysicalPlanBuilder;
import io.confluent.kql.planner.LogicalPlanner;
import io.confluent.kql.planner.plan.KQLStructuredDataOutputNode;
import io.confluent.kql.planner.plan.KQLBareOutputNode;
import io.confluent.kql.planner.plan.OutputNode;
import io.confluent.kql.planner.plan.PlanNode;
import io.confluent.kql.structured.QueuedSchemaKStream;
import io.confluent.kql.structured.SchemaKStream;
import io.confluent.kql.structured.SchemaKTable;
import io.confluent.kql.util.KQLConfig;
import io.confluent.kql.util.KQLException;
import io.confluent.kql.util.Pair;
import io.confluent.kql.util.PersistentQueryMetadata;
import io.confluent.kql.util.QueryMetadata;
import io.confluent.kql.parser.tree.Query;
import io.confluent.kql.parser.tree.SelectItem;
import io.confluent.kql.parser.tree.SingleColumn;
import io.confluent.kql.parser.tree.Select;

import io.confluent.kql.util.QueuedQueryMetadata;
import org.apache.kafka.connect.data.Schema;
import org.apache.kafka.connect.data.SchemaBuilder;
import org.apache.kafka.streams.KafkaStreams;
import org.apache.kafka.streams.StreamsConfig;
import org.apache.kafka.streams.kstream.KStreamBuilder;

import java.util.ArrayList;
import java.util.List;
import java.util.Map;
import java.util.concurrent.ThreadLocalRandom;
import java.util.concurrent.atomic.AtomicLong;

public class QueryEngine {

<<<<<<< HEAD
  private KQLConfig kqlConfig;
  private final AtomicLong queryIdCounter;

  public QueryEngine(final KQLConfig kqlConfig) {
    this.kqlConfig = kqlConfig;
    this.queryIdCounter = new AtomicLong(1);
  }

  public List<Pair<String, PlanNode>> buildLogicalPlans(MetaStore metaStore, List<Pair<String, Query>> queryList) {
=======
  private final Map<String, Object> kqlProperties;

  public QueryEngine(final Map<String, Object> kqlProperties) {
    this.kqlProperties = kqlProperties;
  }

  public QueryMetadata processQuery(final String queryId, final Query queryNode,
                                                     final MetaStore metaStore)
      throws Exception {

    // Analyze the query to resolve the references and extract operations
    Analysis analysis = new Analysis();
    Analyzer analyzer = new Analyzer(analysis, metaStore);
    analyzer.process(queryNode, new AnalysisContext(null, null));

    AggregateAnalysis aggregateAnalysis = new AggregateAnalysis();
    AggregateAnalyzer aggregateAnalyzer = new AggregateAnalyzer(aggregateAnalysis, metaStore);
    AggregateExpressionRewriter aggregateExpressionRewriter = new AggregateExpressionRewriter();
    for (Expression expression: analysis.getSelectExpressions()) {
      aggregateAnalyzer.process(expression, new AnalysisContext(null, null));
      aggregateAnalysis.getFinalSelectExpressions().add(ExpressionTreeRewriter.rewriteWith(aggregateExpressionRewriter, expression));

    }


    // Build a logical plan
    PlanNode logicalPlan = new LogicalPlanner(analysis, aggregateAnalysis).buildPlan();

    String applicationId = queryId + "_" + System.currentTimeMillis();
    KQLConfig kqlConfig = new KQLConfig(kqlProperties);
    Map<String, Object> streamsProperties = kqlConfig.getResetStreamsProperties(applicationId);

    KStreamBuilder builder = new KStreamBuilder();

    //Build a physical plan, in this case a Kafka Streams DSL
    PhysicalPlanBuilder physicalPlanBuilder = new PhysicalPlanBuilder(builder);
    SchemaKStream schemaKStream = physicalPlanBuilder.buildPhysicalPlan(logicalPlan);

    KafkaStreams streams = new KafkaStreams(builder, new StreamsConfig(streamsProperties));
    streams.start();

    QueryMetadata baseQueryMetadata = new QueryMetadata(queryId, streams, physicalPlanBuilder.getPlanSink());
    if (schemaKStream instanceof QueuedSchemaKStream) {
      QueuedSchemaKStream queuedSchemaKStream = (QueuedSchemaKStream) schemaKStream;
      return new QueuedQueryMetadata(baseQueryMetadata, queuedSchemaKStream.getQueue());
    } else {
      return baseQueryMetadata;
    }
  }

  public List<Pair<String, PlanNode>> buildLogicalPlans(final MetaStore metaStore,
                                                        final List<Pair<String, Query>> queryList) {
>>>>>>> afd0f168

    List<Pair<String, PlanNode>> logicalPlansList = new ArrayList<>();
    MetaStore tempMetaStore = new MetaStoreImpl();
    for (String topicName : metaStore.getAllKQLTopics().keySet()) {
      tempMetaStore.putTopic(metaStore.getTopic(topicName));
    }
    for (String dataSourceName : metaStore.getAllStructuredDataSourceNames()) {
      tempMetaStore.putSource(metaStore.getSource(dataSourceName));
    }

    for (Pair<String, Query> statementQueryPair : queryList) {
      Query query = statementQueryPair.getRight();
      // Analyze the query to resolve the references and extract operations
      Analysis analysis = new Analysis();
      Analyzer analyzer = new Analyzer(analysis, tempMetaStore);
      analyzer.process(query, new AnalysisContext(null, null));

      AggregateAnalysis aggregateAnalysis = new AggregateAnalysis();
      AggregateAnalyzer aggregateAnalyzer = new AggregateAnalyzer(aggregateAnalysis, metaStore);
      AggregateExpressionRewriter aggregateExpressionRewriter = new AggregateExpressionRewriter();
      for (Expression expression: analysis.getSelectExpressions()) {
        aggregateAnalyzer.process(expression, new AnalysisContext(null, null));
        if (!aggregateAnalyzer.isHasAggregateFunction()) {
          aggregateAnalysis.getNonAggResultColumns().add(expression);
        }
        aggregateAnalysis.getFinalSelectExpressions().add(ExpressionTreeRewriter.rewriteWith(aggregateExpressionRewriter, expression));
        aggregateAnalyzer.setHasAggregateFunction(false);
      }

      // TODO: make sure only aggregates are in the expression. For now we assume this is the case.
      if (analysis.getHavingExpression() != null) {
        aggregateAnalyzer.process(analysis.getHavingExpression(), new AnalysisContext(null, null));
        if (!aggregateAnalyzer.isHasAggregateFunction()) {
          aggregateAnalysis.getNonAggResultColumns().add(analysis.getHavingExpression());
        }
        aggregateAnalysis.setHavingExpression(ExpressionTreeRewriter.rewriteWith(aggregateExpressionRewriter,
                                                              analysis.getHavingExpression()));
        aggregateAnalyzer.setHasAggregateFunction(false);
      }

      // Build a logical plan
      PlanNode logicalPlan = new LogicalPlanner(analysis, aggregateAnalysis).buildPlan();
      if (logicalPlan instanceof KQLStructuredDataOutputNode) {
        KQLStructuredDataOutputNode kqlStructuredDataOutputNode = (KQLStructuredDataOutputNode) logicalPlan;
        StructuredDataSource
            structuredDataSource =
            new KQLStream(kqlStructuredDataOutputNode.getId().toString(),
                          kqlStructuredDataOutputNode.getSchema(),
                          kqlStructuredDataOutputNode.getKeyField(),
                          kqlStructuredDataOutputNode.getKqlTopic());

        tempMetaStore.putTopic(kqlStructuredDataOutputNode.getKqlTopic());
        tempMetaStore.putSource(structuredDataSource);
      }

      logicalPlansList.add(new Pair<>(statementQueryPair.getLeft(), logicalPlan));
    }
    return logicalPlansList;
  }

  private StructuredDataSource getPlanDataSource(PlanNode outputNode) {
    KQLTopic kqlTopic = new KQLTopic(outputNode.getId().toString(), outputNode.getId().toString(), null);
    return new KQLStream(outputNode.getId().toString(), outputNode.getSchema(), outputNode.getKeyField(), kqlTopic);
  }

  public List<QueryMetadata> buildPhysicalPlans(
      boolean addUniqueTimeSuffix,
      MetaStore metaStore,
      List<Pair<String, PlanNode>> logicalPlans
  ) throws Exception {

    List<QueryMetadata> physicalPlans = new ArrayList<>();

<<<<<<< HEAD
    for (Pair<String, PlanNode> statementPlanPair : logicalPlans) {

      PlanNode logicalPlan = statementPlanPair.getRight();
=======
    for (Pair<String, PlanNode> queryLogicalPlan : queryLogicalPlans) {
      String applicationId = queryLogicalPlan.getLeft();
      if (addUniqueTimeSuffix) {
        applicationId += "_" + System.currentTimeMillis();
      }
      KQLConfig kqlConfig = new KQLConfig(kqlProperties);
      Map<String, Object> streamsProperties = kqlConfig.getResetStreamsProperties(applicationId);
>>>>>>> afd0f168

      KStreamBuilder builder = new KStreamBuilder();

      //Build a physical plan, in this case a Kafka Streams DSL
      PhysicalPlanBuilder physicalPlanBuilder = new PhysicalPlanBuilder(builder);
      SchemaKStream schemaKStream = physicalPlanBuilder.buildPhysicalPlan(logicalPlan);

      OutputNode outputNode = physicalPlanBuilder.getPlanSink();
      boolean isBareQuery = outputNode instanceof KQLBareOutputNode;

      // Check to make sure the logical and physical plans match up; important to do this BEFORE actually starting up
      // the corresponding Kafka Streams job
      if (isBareQuery && !(schemaKStream instanceof QueuedSchemaKStream)) {
        throw new Exception(String.format(
            "Mismatch between logical and physical output; expected a QueuedSchemaKStream based on logical "
                + "KQLBareOutputNode, found a %s instead",
            schemaKStream.getClass().getCanonicalName()
        ));
      }

      if (isBareQuery) {
        String applicationId = getBareQueryApplicationId();
        if (addUniqueTimeSuffix) {
          applicationId = addTimeSuffix(applicationId);
        }

        KafkaStreams streams = buildStreams(builder, applicationId);

        QueuedSchemaKStream queuedSchemaKStream = (QueuedSchemaKStream) schemaKStream;
        KQLBareOutputNode kqlBareOutputNode = (KQLBareOutputNode) outputNode;
        physicalPlans.add(new QueuedQueryMetadata(
            statementPlanPair.getLeft(),
            streams,
            kqlBareOutputNode,
            queuedSchemaKStream.getQueue()
        ));

      } else if (outputNode instanceof KQLStructuredDataOutputNode) {
        long queryId = getNextQueryId();
        String applicationId = String.format("ksql_query_%d", queryId);
        if (addUniqueTimeSuffix) {
          applicationId = addTimeSuffix(applicationId);
        }

        KafkaStreams streams = buildStreams(builder, applicationId);

        KQLStructuredDataOutputNode kafkaTopicOutputNode = (KQLStructuredDataOutputNode) outputNode;
        physicalPlans.add(
            new PersistentQueryMetadata(statementPlanPair.getLeft(), streams, kafkaTopicOutputNode, queryId)
        );
        if (metaStore.getTopic(kafkaTopicOutputNode.getKafkaTopicName()) == null) {
          metaStore.putTopic(kafkaTopicOutputNode.getKqlTopic());
        }
        StructuredDataSource sinkDataSource;
        if (schemaKStream instanceof SchemaKTable) {
          SchemaKTable schemaKTable = (SchemaKTable) schemaKStream;
          sinkDataSource =
              new KQLTable(kafkaTopicOutputNode.getId().toString(),
                  kafkaTopicOutputNode.getSchema(),
                  schemaKStream.getKeyField(),
                  kafkaTopicOutputNode.getKqlTopic(), kafkaTopicOutputNode.getId()
                  .toString() + "_statestore",
                  schemaKTable.isWindowed());
        } else {
          sinkDataSource =
              new KQLStream(kafkaTopicOutputNode.getId().toString(),
                  kafkaTopicOutputNode.getSchema(),
                  schemaKStream.getKeyField(),
                  kafkaTopicOutputNode.getKqlTopic());
        }

        metaStore.putSource(sinkDataSource);
      } else {
        throw new KQLException("Sink data source is not correct.");
      }

    }
    return physicalPlans;
  }

  public StructuredDataSource getResultDatasource(final Select select, final String name) {

    SchemaBuilder dataSource = SchemaBuilder.struct().name(name);

    for (SelectItem selectItem : select.getSelectItems()) {
      if (selectItem instanceof SingleColumn) {
        SingleColumn singleColumn = (SingleColumn) selectItem;
        String fieldName = singleColumn.getAlias().get();
        dataSource = dataSource.field(fieldName, Schema.BOOLEAN_SCHEMA);
      }
    }

    KQLTopic kqlTopic = new KQLTopic(name, name, null);
    return new KQLStream(name, dataSource.schema(), dataSource.fields().get(0), kqlTopic);
  }

  private KafkaStreams buildStreams(KStreamBuilder builder, String applicationId) {
    Map<String, Object> streamsProperties = kqlConfig.getResetStreamsProperties(applicationId);
    return new KafkaStreams(builder, new StreamsConfig(streamsProperties));
  }

  private long getNextQueryId() {
    return queryIdCounter.getAndIncrement();
  }

  // TODO: This should probably be changed
  private String getBareQueryApplicationId() {
    return String.format("ksql_bare_query_%d", Math.abs(ThreadLocalRandom.current().nextLong()));
  }

  private String addTimeSuffix(String original) {
    return String.format("%s_%d", original, System.currentTimeMillis());
  }
}<|MERGE_RESOLUTION|>--- conflicted
+++ resolved
@@ -17,10 +17,14 @@
 import io.confluent.kql.parser.rewrite.AggregateExpressionRewriter;
 import io.confluent.kql.parser.tree.Expression;
 import io.confluent.kql.parser.tree.ExpressionTreeRewriter;
+import io.confluent.kql.parser.tree.Query;
+import io.confluent.kql.parser.tree.Select;
+import io.confluent.kql.parser.tree.SelectItem;
+import io.confluent.kql.parser.tree.SingleColumn;
 import io.confluent.kql.physical.PhysicalPlanBuilder;
 import io.confluent.kql.planner.LogicalPlanner;
+import io.confluent.kql.planner.plan.KQLBareOutputNode;
 import io.confluent.kql.planner.plan.KQLStructuredDataOutputNode;
-import io.confluent.kql.planner.plan.KQLBareOutputNode;
 import io.confluent.kql.planner.plan.OutputNode;
 import io.confluent.kql.planner.plan.PlanNode;
 import io.confluent.kql.structured.QueuedSchemaKStream;
@@ -31,11 +35,6 @@
 import io.confluent.kql.util.Pair;
 import io.confluent.kql.util.PersistentQueryMetadata;
 import io.confluent.kql.util.QueryMetadata;
-import io.confluent.kql.parser.tree.Query;
-import io.confluent.kql.parser.tree.SelectItem;
-import io.confluent.kql.parser.tree.SingleColumn;
-import io.confluent.kql.parser.tree.Select;
-
 import io.confluent.kql.util.QueuedQueryMetadata;
 import org.apache.kafka.connect.data.Schema;
 import org.apache.kafka.connect.data.SchemaBuilder;
@@ -51,7 +50,6 @@
 
 public class QueryEngine {
 
-<<<<<<< HEAD
   private KQLConfig kqlConfig;
   private final AtomicLong queryIdCounter;
 
@@ -61,60 +59,6 @@
   }
 
   public List<Pair<String, PlanNode>> buildLogicalPlans(MetaStore metaStore, List<Pair<String, Query>> queryList) {
-=======
-  private final Map<String, Object> kqlProperties;
-
-  public QueryEngine(final Map<String, Object> kqlProperties) {
-    this.kqlProperties = kqlProperties;
-  }
-
-  public QueryMetadata processQuery(final String queryId, final Query queryNode,
-                                                     final MetaStore metaStore)
-      throws Exception {
-
-    // Analyze the query to resolve the references and extract operations
-    Analysis analysis = new Analysis();
-    Analyzer analyzer = new Analyzer(analysis, metaStore);
-    analyzer.process(queryNode, new AnalysisContext(null, null));
-
-    AggregateAnalysis aggregateAnalysis = new AggregateAnalysis();
-    AggregateAnalyzer aggregateAnalyzer = new AggregateAnalyzer(aggregateAnalysis, metaStore);
-    AggregateExpressionRewriter aggregateExpressionRewriter = new AggregateExpressionRewriter();
-    for (Expression expression: analysis.getSelectExpressions()) {
-      aggregateAnalyzer.process(expression, new AnalysisContext(null, null));
-      aggregateAnalysis.getFinalSelectExpressions().add(ExpressionTreeRewriter.rewriteWith(aggregateExpressionRewriter, expression));
-
-    }
-
-
-    // Build a logical plan
-    PlanNode logicalPlan = new LogicalPlanner(analysis, aggregateAnalysis).buildPlan();
-
-    String applicationId = queryId + "_" + System.currentTimeMillis();
-    KQLConfig kqlConfig = new KQLConfig(kqlProperties);
-    Map<String, Object> streamsProperties = kqlConfig.getResetStreamsProperties(applicationId);
-
-    KStreamBuilder builder = new KStreamBuilder();
-
-    //Build a physical plan, in this case a Kafka Streams DSL
-    PhysicalPlanBuilder physicalPlanBuilder = new PhysicalPlanBuilder(builder);
-    SchemaKStream schemaKStream = physicalPlanBuilder.buildPhysicalPlan(logicalPlan);
-
-    KafkaStreams streams = new KafkaStreams(builder, new StreamsConfig(streamsProperties));
-    streams.start();
-
-    QueryMetadata baseQueryMetadata = new QueryMetadata(queryId, streams, physicalPlanBuilder.getPlanSink());
-    if (schemaKStream instanceof QueuedSchemaKStream) {
-      QueuedSchemaKStream queuedSchemaKStream = (QueuedSchemaKStream) schemaKStream;
-      return new QueuedQueryMetadata(baseQueryMetadata, queuedSchemaKStream.getQueue());
-    } else {
-      return baseQueryMetadata;
-    }
-  }
-
-  public List<Pair<String, PlanNode>> buildLogicalPlans(final MetaStore metaStore,
-                                                        final List<Pair<String, Query>> queryList) {
->>>>>>> afd0f168
 
     List<Pair<String, PlanNode>> logicalPlansList = new ArrayList<>();
     MetaStore tempMetaStore = new MetaStoreImpl();
@@ -188,20 +132,9 @@
 
     List<QueryMetadata> physicalPlans = new ArrayList<>();
 
-<<<<<<< HEAD
     for (Pair<String, PlanNode> statementPlanPair : logicalPlans) {
 
       PlanNode logicalPlan = statementPlanPair.getRight();
-=======
-    for (Pair<String, PlanNode> queryLogicalPlan : queryLogicalPlans) {
-      String applicationId = queryLogicalPlan.getLeft();
-      if (addUniqueTimeSuffix) {
-        applicationId += "_" + System.currentTimeMillis();
-      }
-      KQLConfig kqlConfig = new KQLConfig(kqlProperties);
-      Map<String, Object> streamsProperties = kqlConfig.getResetStreamsProperties(applicationId);
->>>>>>> afd0f168
-
       KStreamBuilder builder = new KStreamBuilder();
 
       //Build a physical plan, in this case a Kafka Streams DSL
