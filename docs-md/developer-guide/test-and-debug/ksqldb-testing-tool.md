--- conflicted
+++ resolved
@@ -62,11 +62,7 @@
 
 ```sql
 CREATE STREAM orders (ROWKEY INT KEY, ORDERUNITS double) WITH (kafka_topic='test_topic', value_format='JSON');
-<<<<<<< HEAD
-CREATE STREAM S1 AS SELECT ORDERUNITS, CASE WHEN orderunits < 2.0 THEN 'small' WHEN orderunits < 4.0 THEN 'medium' ELSE 'large' END AS case_resault FROM orders EMIT CHANGES;
-=======
 CREATE STREAM S1 AS SELECT ORDERUNITS, CASE WHEN orderunits < 2.0 THEN 'small' WHEN orderunits < 4.0 THEN 'medium' ELSE 'large' END AS case_result FROM orders EMIT CHANGES;
->>>>>>> 22b51e1d
 ```
 
 ### Input File
