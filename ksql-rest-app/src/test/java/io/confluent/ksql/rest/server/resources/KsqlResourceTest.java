/*
 * Copyright 2018 Confluent Inc.
 *
 * Licensed under the Confluent Community License (the "License"); you may not use
 * this file except in compliance with the License.  You may obtain a copy of the
 * License at
 *
 * http://www.confluent.io/confluent-community-license
 *
 * Unless required by applicable law or agreed to in writing, software
 * distributed under the License is distributed on an "AS IS" BASIS, WITHOUT
 * WARRANTIES OF ANY KIND, either express or implied.  See the License for the
 * specific language governing permissions and limitations under the License.
 */

package io.confluent.ksql.rest.server.resources;

import static io.confluent.ksql.parser.ParserMatchers.configured;
import static io.confluent.ksql.parser.ParserMatchers.preparedStatement;
import static io.confluent.ksql.parser.ParserMatchers.preparedStatementText;
import static io.confluent.ksql.rest.entity.KsqlErrorMessageMatchers.errorCode;
import static io.confluent.ksql.rest.entity.KsqlErrorMessageMatchers.errorMessage;
import static io.confluent.ksql.rest.entity.KsqlStatementErrorMessageMatchers.statement;
import static io.confluent.ksql.rest.server.computation.CommandId.Action.CREATE;
import static io.confluent.ksql.rest.server.computation.CommandId.Action.DROP;
import static io.confluent.ksql.rest.server.computation.CommandId.Action.EXECUTE;
import static io.confluent.ksql.rest.server.computation.CommandId.Type.STREAM;
import static io.confluent.ksql.rest.server.computation.CommandId.Type.TABLE;
import static io.confluent.ksql.rest.server.computation.CommandId.Type.TOPIC;
import static io.confluent.ksql.rest.server.resources.KsqlRestExceptionMatchers.exceptionErrorMessage;
import static io.confluent.ksql.rest.server.resources.KsqlRestExceptionMatchers.exceptionStatementErrorMessage;
import static io.confluent.ksql.rest.server.resources.KsqlRestExceptionMatchers.exceptionStatusCode;
import static java.util.Collections.emptyMap;
import static org.hamcrest.CoreMatchers.containsString;
import static org.hamcrest.CoreMatchers.equalTo;
import static org.hamcrest.CoreMatchers.hasItem;
import static org.hamcrest.CoreMatchers.hasItems;
import static org.hamcrest.CoreMatchers.instanceOf;
import static org.hamcrest.CoreMatchers.nullValue;
import static org.hamcrest.MatcherAssert.assertThat;
import static org.hamcrest.Matchers.contains;
import static org.hamcrest.Matchers.containsInAnyOrder;
import static org.hamcrest.Matchers.empty;
import static org.hamcrest.Matchers.hasSize;
import static org.hamcrest.Matchers.is;
import static org.hamcrest.Matchers.not;
import static org.junit.Assert.fail;
import static org.mockito.ArgumentMatchers.any;
import static org.mockito.ArgumentMatchers.anyLong;
import static org.mockito.ArgumentMatchers.anyString;
import static org.mockito.ArgumentMatchers.eq;
import static org.mockito.Mockito.doAnswer;
import static org.mockito.Mockito.doThrow;
import static org.mockito.Mockito.mock;
import static org.mockito.Mockito.never;
import static org.mockito.Mockito.verify;
import static org.mockito.Mockito.when;
import static org.mockito.hamcrest.MockitoHamcrest.argThat;

import com.google.common.collect.ImmutableList;
import com.google.common.collect.ImmutableMap;
import io.confluent.kafka.schemaregistry.client.SchemaRegistryClient;
import io.confluent.kafka.schemaregistry.client.rest.exceptions.RestClientException;
import io.confluent.ksql.KsqlConfigTestUtil;
import io.confluent.ksql.KsqlExecutionContext;
import io.confluent.ksql.engine.KsqlEngine;
import io.confluent.ksql.engine.KsqlEngineTestUtil;
import io.confluent.ksql.engine.TopicAccessValidator;
import io.confluent.ksql.function.InternalFunctionRegistry;
import io.confluent.ksql.metastore.MetaStoreImpl;
import io.confluent.ksql.metastore.model.DataSource.DataSourceType;
import io.confluent.ksql.metastore.model.KeyField;
import io.confluent.ksql.metastore.model.KsqlStream;
import io.confluent.ksql.metastore.model.KsqlTable;
import io.confluent.ksql.metastore.model.KsqlTopic;
import io.confluent.ksql.parser.KsqlParser.PreparedStatement;
import io.confluent.ksql.parser.tree.CreateStream;
import io.confluent.ksql.parser.tree.CreateStreamAsSelect;
import io.confluent.ksql.parser.tree.PrimitiveType;
import io.confluent.ksql.parser.tree.QualifiedName;
import io.confluent.ksql.parser.tree.Statement;
import io.confluent.ksql.parser.tree.StringLiteral;
import io.confluent.ksql.parser.tree.TableElement;
import io.confluent.ksql.parser.tree.TerminateQuery;
import io.confluent.ksql.parser.tree.Type.SqlType;
import io.confluent.ksql.rest.entity.ClusterTerminateRequest;
import io.confluent.ksql.rest.entity.CommandStatus;
import io.confluent.ksql.rest.entity.CommandStatusEntity;
import io.confluent.ksql.rest.entity.EntityQueryId;
import io.confluent.ksql.rest.entity.FunctionNameList;
import io.confluent.ksql.rest.entity.FunctionType;
import io.confluent.ksql.rest.entity.KsqlEntity;
import io.confluent.ksql.rest.entity.KsqlEntityList;
import io.confluent.ksql.rest.entity.KsqlErrorMessage;
import io.confluent.ksql.rest.entity.KsqlRequest;
import io.confluent.ksql.rest.entity.KsqlStatementErrorMessage;
import io.confluent.ksql.rest.entity.KsqlTopicInfo;
import io.confluent.ksql.rest.entity.KsqlTopicsList;
import io.confluent.ksql.rest.entity.PropertiesList;
import io.confluent.ksql.rest.entity.Queries;
import io.confluent.ksql.rest.entity.QueryDescription;
import io.confluent.ksql.rest.entity.QueryDescriptionEntity;
import io.confluent.ksql.rest.entity.QueryDescriptionList;
import io.confluent.ksql.rest.entity.RunningQuery;
import io.confluent.ksql.rest.entity.SimpleFunctionInfo;
import io.confluent.ksql.rest.entity.SourceDescription;
import io.confluent.ksql.rest.entity.SourceDescriptionEntity;
import io.confluent.ksql.rest.entity.SourceDescriptionList;
import io.confluent.ksql.rest.entity.SourceInfo;
import io.confluent.ksql.rest.entity.StreamsList;
import io.confluent.ksql.rest.entity.TablesList;
import io.confluent.ksql.rest.server.KsqlRestConfig;
import io.confluent.ksql.rest.server.computation.CommandId;
import io.confluent.ksql.rest.server.computation.CommandStatusFuture;
import io.confluent.ksql.rest.server.computation.CommandStore;
import io.confluent.ksql.rest.server.computation.QueuedCommandStatus;
import io.confluent.ksql.rest.util.EntityUtil;
import io.confluent.ksql.rest.util.TerminateCluster;
import io.confluent.ksql.schema.ksql.KsqlSchema;
import io.confluent.ksql.serde.json.KsqlJsonSerdeFactory;
import io.confluent.ksql.services.FakeKafkaTopicClient;
import io.confluent.ksql.services.SandboxedServiceContext;
import io.confluent.ksql.services.ServiceContext;
import io.confluent.ksql.services.TestServiceContext;
import io.confluent.ksql.statement.ConfiguredStatement;
import io.confluent.ksql.statement.Injector;
import io.confluent.ksql.statement.InjectorChain;
import io.confluent.ksql.test.util.KsqlIdentifierTestUtil;
import io.confluent.ksql.topic.TopicDeleteInjector;
import io.confluent.ksql.util.KsqlConfig;
import io.confluent.ksql.util.KsqlConstants;
import io.confluent.ksql.util.KsqlException;
import io.confluent.ksql.util.KsqlStatementException;
import io.confluent.ksql.util.PersistentQueryMetadata;
import io.confluent.ksql.util.QueryMetadata;
import io.confluent.ksql.util.Sandbox;
import io.confluent.ksql.util.timestamp.MetadataTimestampExtractionPolicy;
import io.confluent.ksql.version.metrics.ActivenessRegistrar;
import io.confluent.rest.RestConfig;
import java.io.IOException;
import java.time.Duration;
import java.util.Collection;
import java.util.Collections;
import java.util.HashMap;
import java.util.List;
import java.util.Map;
import java.util.Properties;
import java.util.concurrent.TimeoutException;
import java.util.function.Function;
import java.util.stream.Collectors;
import javax.ws.rs.core.Response;
import org.apache.avro.Schema.Type;
import org.apache.kafka.clients.consumer.ConsumerConfig;
import org.apache.kafka.clients.producer.ProducerConfig;
import org.apache.kafka.common.serialization.Serdes;
import org.apache.kafka.connect.data.Schema;
import org.apache.kafka.connect.data.SchemaBuilder;
import org.apache.kafka.streams.StreamsConfig;
import org.eclipse.jetty.http.HttpStatus.Code;
import org.hamcrest.CoreMatchers;
import org.junit.After;
import org.junit.Before;
import org.junit.Rule;
import org.junit.Test;
import org.junit.rules.ExpectedException;
import org.junit.runner.RunWith;
import org.mockito.Mock;
import org.mockito.junit.MockitoJUnitRunner;
import org.mockito.stubbing.Answer;

@SuppressWarnings({"unchecked", "SameParameterValue"})
@RunWith(MockitoJUnitRunner.class)
public class KsqlResourceTest {

  private static final long STATE_CLEANUP_DELAY_MS_DEFAULT = 10 * 60 * 1000L;
  private static final int FETCH_MIN_BYTES_DEFAULT = 1;
  private static final long BUFFER_MEMORY_DEFAULT = 32 * 1024 * 1024L;
  private static final Duration DISTRIBUTED_COMMAND_RESPONSE_TIMEOUT = Duration.ofMillis(1000);
  private static final KsqlRequest VALID_EXECUTABLE_REQUEST = new KsqlRequest(
      "CREATE STREAM S AS SELECT * FROM test_stream;",
      ImmutableMap.of(ConsumerConfig.AUTO_OFFSET_RESET_CONFIG, "earliest"),
      0L);
  private static final KsqlSchema SINGLE_FIELD_SCHEMA = KsqlSchema.of(SchemaBuilder.struct()
      .field("val", Schema.OPTIONAL_STRING_SCHEMA)
      .build());

  private static final ClusterTerminateRequest VALID_TERMINATE_REQUEST =
      new ClusterTerminateRequest(ImmutableList.of("Foo"));
  private static final List<TableElement> SOME_ELEMENTS = ImmutableList.of(
      new TableElement("f0", PrimitiveType.of(SqlType.STRING))
  );
  private static final PreparedStatement<CreateStream> STMT_0_WITH_SCHEMA = PreparedStatement.of(
      "sql with schema",
      new CreateStream(
          QualifiedName.of("bob"),
          SOME_ELEMENTS,
          true,
          ImmutableMap.of(
              "KAFKA_TOPIC", new StringLiteral("orders-topic"),
              "VALUE_FORMAT", new StringLiteral("avro")
          )));
  private static final ConfiguredStatement<CreateStream> CFG_0_WITH_SCHEMA = ConfiguredStatement.of(
      STMT_0_WITH_SCHEMA,
      ImmutableMap.of(),
      new KsqlConfig(getDefaultKsqlConfig())
  );

  private static final PreparedStatement<CreateStream> STMT_1_WITH_SCHEMA = PreparedStatement.of(
      "other sql with schema",
      new CreateStream(
          QualifiedName.of("john"),
          SOME_ELEMENTS,
          true,
          ImmutableMap.of(
              "KAFKA_TOPIC", new StringLiteral("orders-topic"),
              "VALUE_FORMAT", new StringLiteral("avro")
          )));
  private static final ConfiguredStatement<CreateStream> CFG_1_WITH_SCHEMA = ConfiguredStatement.of(
      STMT_1_WITH_SCHEMA,
      ImmutableMap.of(),
      new KsqlConfig(getDefaultKsqlConfig())
  );

  private static final KsqlSchema SOME_SCHEMA = KsqlSchema.of(SchemaBuilder.struct()
      .field("f1", Schema.OPTIONAL_STRING_SCHEMA)
      .build());

  @Rule
  public final ExpectedException expectedException = ExpectedException.none();

  private KsqlConfig ksqlConfig;
  private KsqlRestConfig ksqlRestConfig;
  private FakeKafkaTopicClient kafkaTopicClient;
  private KsqlEngine realEngine;
  private KsqlEngine ksqlEngine;
  @Mock
  private SandboxEngine sandbox;
  @Mock
  private CommandStore commandStore;
  @Mock
  private ActivenessRegistrar activenessRegistrar;
  @Mock
  private Function<ServiceContext, Injector> schemaInjectorFactory;
  @Mock
  private Injector schemaInjector;
  @Mock
  private Injector sandboxSchemaInjector;
  @Mock
  private Function<KsqlExecutionContext, Injector> topicInjectorFactory;
  @Mock
  private Injector topicInjector;
  @Mock
  private Injector sandboxTopicInjector;
  @Mock
  private TopicAccessValidator topicAccessValidator;

  private KsqlResource ksqlResource;
  private SchemaRegistryClient schemaRegistryClient;
  private QueuedCommandStatus commandStatus;
  private QueuedCommandStatus commandStatus1;
  private MetaStoreImpl metaStore;
  private ServiceContext serviceContext;

  private String streamName;

  @Before
  public void setUp() throws IOException, RestClientException {
    commandStatus = new QueuedCommandStatus(
        0, new CommandStatusFuture(new CommandId(TOPIC, "whateva", CREATE)));

    commandStatus1 = new QueuedCommandStatus(
        1, new CommandStatusFuture(new CommandId(TABLE, "something", DROP)));

    final QueuedCommandStatus commandStatus2 = new QueuedCommandStatus(
        2, new CommandStatusFuture(new CommandId(STREAM, "something", EXECUTE)));

    kafkaTopicClient = new FakeKafkaTopicClient();
    serviceContext = TestServiceContext.create(kafkaTopicClient);
    schemaRegistryClient = serviceContext.getSchemaRegistryClient();
    registerSchema(schemaRegistryClient);
    ksqlRestConfig = new KsqlRestConfig(getDefaultKsqlConfig());
    ksqlConfig = new KsqlConfig(ksqlRestConfig.getKsqlConfigProperties());

    metaStore = new MetaStoreImpl(new InternalFunctionRegistry());

    realEngine = KsqlEngineTestUtil.createKsqlEngine(
        serviceContext,
        metaStore
    );

    ksqlEngine = realEngine;
    when(sandbox.getMetaStore()).thenAnswer(inv -> metaStore.copy());

    addTestTopicAndSources();

    when(commandStore.enqueueCommand(any()))
        .thenReturn(commandStatus)
        .thenReturn(commandStatus1)
        .thenReturn(commandStatus2);

    streamName = KsqlIdentifierTestUtil.uniqueIdentifierName();

    when(schemaInjectorFactory.apply(any())).thenReturn(sandboxSchemaInjector);
    when(schemaInjectorFactory.apply(serviceContext)).thenReturn(schemaInjector);

    when(topicInjectorFactory.apply(any())).thenReturn(sandboxTopicInjector);
    when(topicInjectorFactory.apply(ksqlEngine)).thenReturn(topicInjector);

    when(sandboxSchemaInjector.inject(any())).thenAnswer(inv -> inv.getArgument(0));
    when(schemaInjector.inject(any())).thenAnswer(inv -> inv.getArgument(0));

    when(sandboxTopicInjector.inject(any()))
        .thenAnswer(inv -> inv.getArgument(0));
    when(topicInjector.inject(any()))
        .thenAnswer(inv -> inv.getArgument(0));

    setUpKsqlResource();
  }

  @After
  public void tearDown() {
    realEngine.close();
    serviceContext.close();
  }

  @Test
  public void shouldInstantRegisterTopic() {
    // When:
    final CommandStatusEntity result = makeSingleRequest(
        "REGISTER TOPIC FOO WITH (kafka_topic='bar', value_format='json');",
        CommandStatusEntity.class);

    // Then:
    assertThat(result, is(new CommandStatusEntity(
        "REGISTER TOPIC FOO WITH (kafka_topic='bar', value_format='json');",
        commandStatus.getCommandId(), commandStatus.getStatus(), 0L)));
  }

  @Test
  public void shouldListRegisteredTopics() {
    // When:
    final KsqlTopicsList ksqlTopicsList = makeSingleRequest(
        "LIST REGISTERED TOPICS;", KsqlTopicsList.class);

    // Then:
    final Collection<KsqlTopicInfo> expectedTopics = ksqlEngine.getMetaStore()
        .getAllKsqlTopics().values().stream()
        .map(KsqlTopicInfo::new)
        .collect(Collectors.toList());

    assertThat(ksqlTopicsList.getTopics(), is(expectedTopics));
  }

  @Test
  public void shouldShowNoQueries() {
    // When:
    final Queries queries = makeSingleRequest("SHOW QUERIES;", Queries.class);

    // Then:
    assertThat(queries.getQueries(), is(empty()));
  }

  @Test
  public void shouldListFunctions() {
    // When:
    final FunctionNameList functionList = makeSingleRequest(
        "LIST FUNCTIONS;", FunctionNameList.class);

    // Then:
    assertThat(functionList.getFunctions(), hasItems(
        new SimpleFunctionInfo("EXTRACTJSONFIELD", FunctionType.scalar),
        new SimpleFunctionInfo("ARRAYCONTAINS", FunctionType.scalar),
        new SimpleFunctionInfo("CONCAT", FunctionType.scalar),
        new SimpleFunctionInfo("TOPK", FunctionType.aggregate),
        new SimpleFunctionInfo("MAX", FunctionType.aggregate)));

    assertThat("shouldn't contain internal functions", functionList.getFunctions(),
        not(hasItem(new SimpleFunctionInfo("FETCH_FIELD_FROM_STRUCT", FunctionType.scalar))));
  }

  @Test
  public void shouldShowStreamsExtended() {
    // Given:
    final KsqlSchema schema = KsqlSchema.of(SchemaBuilder.struct()
        .field("FIELD1", Schema.OPTIONAL_BOOLEAN_SCHEMA)
        .field("FIELD2", Schema.OPTIONAL_STRING_SCHEMA)
        .build());

    givenSource(
        DataSourceType.KSTREAM, "new_stream", "new_topic",
        "new_ksql_topic", schema);

    // When:
    final SourceDescriptionList descriptionList = makeSingleRequest(
        "SHOW STREAMS EXTENDED;", SourceDescriptionList.class);

    // Then:
    assertThat(descriptionList.getSourceDescriptions(), containsInAnyOrder(
        new SourceDescription(
            ksqlEngine.getMetaStore().getSource("TEST_STREAM"),
            true, "JSON", Collections.emptyList(), Collections.emptyList(),
            kafkaTopicClient),
        new SourceDescription(
            ksqlEngine.getMetaStore().getSource("new_stream"),
            true, "JSON", Collections.emptyList(), Collections.emptyList(),
            kafkaTopicClient)));
  }

  @Test
  public void shouldShowTablesExtended() {
    // Given:
    final KsqlSchema schema = KsqlSchema.of(SchemaBuilder.struct()
        .field("FIELD1", Schema.OPTIONAL_BOOLEAN_SCHEMA)
        .field("FIELD2", Schema.OPTIONAL_STRING_SCHEMA)
        .build());

    givenSource(
        DataSourceType.KTABLE, "new_table", "new_topic",
        "new_ksql_topic", schema);

    // When:
    final SourceDescriptionList descriptionList = makeSingleRequest(
        "SHOW TABLES EXTENDED;", SourceDescriptionList.class);

    // Then:
    assertThat(descriptionList.getSourceDescriptions(), containsInAnyOrder(
        new SourceDescription(
            ksqlEngine.getMetaStore().getSource("TEST_TABLE"),
            true, "JSON", Collections.emptyList(), Collections.emptyList(),
            kafkaTopicClient),
        new SourceDescription(
            ksqlEngine.getMetaStore().getSource("new_table"),
            true, "JSON", Collections.emptyList(), Collections.emptyList(),
            kafkaTopicClient)));
  }

  @Test
  public void shouldShowQueriesExtended() {
    // Given:
    final Map<String, Object> overriddenProperties =
        Collections.singletonMap("ksql.streams.auto.offset.reset", "earliest");

    final List<PersistentQueryMetadata> queryMetadata = createQueries(
        "CREATE STREAM test_describe_1 AS SELECT * FROM test_stream;" +
            "CREATE STREAM test_describe_2 AS SELECT * FROM test_stream;", overriddenProperties);

    // When:
    final QueryDescriptionList descriptionList = makeSingleRequest(
        "SHOW QUERIES EXTENDED;", QueryDescriptionList.class);

    // Then:
    assertThat(descriptionList.getQueryDescriptions(), containsInAnyOrder(
        QueryDescription.forQueryMetadata(queryMetadata.get(0)),
        QueryDescription.forQueryMetadata(queryMetadata.get(1))));
  }

  @Test
  public void shouldDescribeStatement() {
    // Given:
    final List<RunningQuery> queries = createRunningQueries(
        "CREATE STREAM described_stream AS SELECT * FROM test_stream;"
            + "CREATE STREAM down_stream AS SELECT * FROM described_stream;",
        emptyMap());

    // When:
    final SourceDescriptionEntity description = makeSingleRequest(
        "DESCRIBE DESCRIBED_STREAM;", SourceDescriptionEntity.class);

    // Then:
    final SourceDescription expectedDescription = new SourceDescription(
        ksqlEngine.getMetaStore().getSource("DESCRIBED_STREAM"), false, "JSON",
        Collections.singletonList(queries.get(1)), Collections.singletonList(queries.get(0)), null);

    assertThat(description.getSourceDescription(), is(expectedDescription));
  }

  @Test
  public void shouldListStreamsStatement() {
    // When:
    final StreamsList streamsList = makeSingleRequest("LIST STREAMS;", StreamsList.class);

    // Then:
    assertThat(streamsList.getStreams(), contains(sourceStream("TEST_STREAM")));
  }

  @Test
  public void shouldListTablesStatement() {
    // When:
    final TablesList tablesList = makeSingleRequest("LIST TABLES;", TablesList.class);

    // Then:
    assertThat(tablesList.getTables(), contains(sourceTable("TEST_TABLE")));
  }

  @Test
  public void shouldFailForIncorrectCSASStatementResultType() {
    // Then:
    expectedException.expect(KsqlRestException.class);
    expectedException.expect(exceptionStatusCode(is(Code.BAD_REQUEST)));
    expectedException.expect(exceptionErrorMessage(errorMessage(is(
        "Invalid result type. Your SELECT query produces a TABLE. "
            + "Please use CREATE TABLE AS SELECT statement instead."))));
    expectedException.expect(exceptionStatementErrorMessage(statement(is(
        "CREATE STREAM s1 AS SELECT * FROM test_table;"))));

    // When:
    makeRequest("CREATE STREAM s1 AS SELECT * FROM test_table;");
  }

  @Test
  public void shouldFailForIncorrectCSASStatementResultTypeWithGroupBy() {
    // Then:
    expectedException.expect(KsqlRestException.class);
    expectedException.expect(exceptionStatusCode(is(Code.BAD_REQUEST)));
    expectedException.expect(exceptionErrorMessage(errorMessage(is(
        "Invalid result type. Your SELECT query produces a TABLE. "
            + "Please use CREATE TABLE AS SELECT statement instead."))));
    expectedException.expect(exceptionStatementErrorMessage(statement(is(
        "CREATE STREAM s2 AS SELECT S2_F1, count(S2_F1) FROM test_stream group by s2_f1;"))));

    // When:
    makeRequest("CREATE STREAM s2 AS SELECT S2_F1, count(S2_F1) FROM test_stream group by s2_f1;");
  }

  @Test
  public void shouldFailForIncorrectCTASStatementResultType() {
    // Then:
    expectedException.expect(KsqlRestException.class);
    expectedException.expect(exceptionStatusCode(is(Code.BAD_REQUEST)));
    expectedException.expect(exceptionErrorMessage(errorMessage(is(
        "Invalid result type. Your SELECT query produces a STREAM. "
            + "Please use CREATE STREAM AS SELECT statement instead."))));
    expectedException.expect(exceptionStatementErrorMessage(statement(is(
        "CREATE TABLE s1 AS SELECT * FROM test_stream;"))));

    // When:
    makeRequest("CREATE TABLE s1 AS SELECT * FROM test_stream;");
  }

  @Test
  public void shouldFailForIncorrectDropStreamStatement() {
    // When:
    final KsqlErrorMessage result = makeFailingRequest(
        "DROP TABLE test_stream;", Code.BAD_REQUEST);

    // Then:
    assertThat(result.getMessage().toLowerCase(),
        is("incompatible data source type is stream, but statement was drop table"));
  }

  @Test
  public void shouldFailForIncorrectDropTableStatement() {
    // When:
    final KsqlErrorMessage result = makeFailingRequest(
        "DROP STREAM test_table;", Code.BAD_REQUEST);

    // Then:
    assertThat(result.getMessage().toLowerCase(),
        is("incompatible data source type is table, but statement was drop stream"));
  }

  @Test
  public void shouldFailCreateTableWithInferenceWithUnknownKey() {
    // When:
    final KsqlErrorMessage response = makeFailingRequest(
        "CREATE TABLE orders WITH (KAFKA_TOPIC='orders-topic', "
            + "VALUE_FORMAT = 'avro', KEY = 'unknownField');",
        Code.BAD_REQUEST);

    // Then:
    assertThat(response, instanceOf(KsqlStatementErrorMessage.class));
    assertThat(response.getErrorCode(), is(Errors.ERROR_CODE_BAD_STATEMENT));
  }

  @Test
  public void shouldFailBareQuery() {
    // Then:
    expectedException.expect(KsqlRestException.class);
    expectedException.expect(exceptionStatusCode(is(Code.BAD_REQUEST)));
    expectedException.expect(exceptionStatementErrorMessage(errorMessage(is(
            "SELECT and PRINT queries must use the /query endpoint"))));
    expectedException.expect(exceptionStatementErrorMessage(statement(is(
        "SELECT * FROM test_table;"))));

    // When:
    makeRequest("SELECT * FROM test_table;");
  }

  @Test
  public void shouldFailPrintTopic() {
    // Then:
    expectedException.expect(KsqlRestException.class);
    expectedException.expect(exceptionStatusCode(is(Code.BAD_REQUEST)));
    expectedException.expect(exceptionStatementErrorMessage(errorMessage(is(
        "SELECT and PRINT queries must use the /query endpoint"))));
    expectedException.expect(exceptionStatementErrorMessage(statement(is(
        "PRINT 'orders-topic';"))));

    // When:
    makeRequest("PRINT 'orders-topic';");
  }

  @Test
  public void shouldDistributePersistentQuery() {
    // When:
    makeSingleRequest(
        "CREATE STREAM S AS SELECT * FROM test_stream;", CommandStatusEntity.class);

    // Then:
    verify(commandStore).enqueueCommand(
        argThat(is(
            configured(
              preparedStatement(
              "CREATE STREAM S AS SELECT * FROM test_stream;",
              CreateStreamAsSelect.class)))));
  }

  @Test
  public void shouldDistributeWithConfig() {
    // When:
    makeSingleRequest(VALID_EXECUTABLE_REQUEST, KsqlEntity.class);

    // Then:
    verify(commandStore).enqueueCommand(
        argThat(configured(VALID_EXECUTABLE_REQUEST.getStreamsProperties(), ksqlConfig)));
  }

  @Test
  public void shouldReturnStatusEntityFromPersistentQuery() {
    // When:
    final CommandStatusEntity result = makeSingleRequest(
        "CREATE STREAM S AS SELECT * FROM test_stream;", CommandStatusEntity.class);

    // Then:
    assertThat(result, is(new CommandStatusEntity(
        "CREATE STREAM S AS SELECT * FROM test_stream;",
        commandStatus.getCommandId(), commandStatus.getStatus(), 0L)));
  }

  @Test
  public void shouldFailIfCreateStatementMissingKafkaTopicName() {
    // When:
    final KsqlErrorMessage result = makeFailingRequest(
        "CREATE STREAM S (foo INT) WITH(VALUE_FORMAT='JSON');",
        Code.BAD_REQUEST);

    // Then:
    assertThat(result, is(instanceOf(KsqlStatementErrorMessage.class)));
    assertThat(result.getErrorCode(), is(Errors.ERROR_CODE_BAD_STATEMENT));
    assertThat(result.getMessage(),
        containsString("Corresponding Kafka topic (KAFKA_TOPIC) should be set in WITH clause."));
    assertThat(((KsqlStatementErrorMessage) result).getStatementText(),
        is("CREATE STREAM S (foo INT) WITH(VALUE_FORMAT='JSON');"));
  }

  @Test
  public void shouldReturnBadStatementIfStatementFailsValidation() {
    // When:
    final KsqlErrorMessage result = makeFailingRequest(
        "DESCRIBE i_do_not_exist;",
        Code.BAD_REQUEST);

    // Then:
    assertThat(result, is(instanceOf(KsqlStatementErrorMessage.class)));
    assertThat(result.getErrorCode(), is(Errors.ERROR_CODE_BAD_STATEMENT));
    assertThat(((KsqlStatementErrorMessage) result).getStatementText(),
        is("DESCRIBE i_do_not_exist;"));
  }

  @Test
  public void shouldNotDistributeCreateStatementIfTopicDoesNotExist() {
    // Then:
    expectedException.expect(KsqlRestException.class);
    expectedException.expect(exceptionStatusCode(is(Code.BAD_REQUEST)));
    expectedException
        .expect(exceptionErrorMessage(errorMessage(is("Kafka topic does not exist: unknown"))));

    // When:
    makeRequest("CREATE STREAM S (foo INT) WITH(VALUE_FORMAT='JSON', KAFKA_TOPIC='unknown');");
  }

  @Test
  public void shouldDistributeAvoCreateStatementWithColumns() {
    // When:
    makeSingleRequest(
        "CREATE STREAM S (foo INT) WITH(VALUE_FORMAT='AVRO', KAFKA_TOPIC='orders-topic');",
        CommandStatusEntity.class);

    // Then:
    verify(commandStore).enqueueCommand(
        argThat(is(configured(preparedStatement(
            "CREATE STREAM S (foo INT) WITH(VALUE_FORMAT='AVRO', KAFKA_TOPIC='orders-topic');",
            CreateStream.class)
        ))));
  }

  @Test
  public void shouldSupportTopicInferenceInVerification() {
    // Given:
    givenMockEngine();
    givenSource(DataSourceType.KSTREAM, "ORDERS1", "ORDERS1", "ORDERS1", SOME_SCHEMA);

    final String sql = "CREATE STREAM orders2 AS SELECT * FROM orders1;";
    final String sqlWithTopic = "CREATE STREAM orders2 WITH(kafka_topic='orders2') AS SELECT * FROM orders1;";

    final PreparedStatement<?> statementWithTopic =
        ksqlEngine.prepare(ksqlEngine.parse(sqlWithTopic).get(0));
    final ConfiguredStatement<?> configuredStatement =
        ConfiguredStatement.of(statementWithTopic, ImmutableMap.of(), ksqlConfig);

    when(sandboxTopicInjector.inject(argThat(is(configured(preparedStatementText(sql))))))
        .thenReturn((ConfiguredStatement<Statement>) configuredStatement);

    // When:
    makeRequest(sql);

    // Then:
    verify(sandbox).execute(any(SandboxedServiceContext.class), eq(configuredStatement));
    verify(commandStore).enqueueCommand(argThat(configured(preparedStatementText(sql))));
  }

  @Test
  public void shouldSupportTopicInferenceInExecution() {
    // Given:
    givenMockEngine();
    givenSource(DataSourceType.KSTREAM, "ORDERS1", "ORDERS1", "ORDERS1", SOME_SCHEMA);

    final String sql = "CREATE STREAM orders2 AS SELECT * FROM orders1;";
    final String sqlWithTopic = "CREATE STREAM orders2 WITH(kafka_topic='orders2') AS SELECT * FROM orders1;";

    final PreparedStatement<?> statementWithTopic =
        ksqlEngine.prepare(ksqlEngine.parse(sqlWithTopic).get(0));
    final ConfiguredStatement<?> configured =
        ConfiguredStatement.of(statementWithTopic, ImmutableMap.of(), ksqlConfig);

    when(topicInjector.inject(argThat(is(configured(preparedStatementText(sql))))))
        .thenReturn((ConfiguredStatement<Statement>) configured);

    // When:
    makeRequest(sql);

    // Then:
    verify(commandStore).enqueueCommand(eq(configured));
  }

  @Test
  public void shouldFailWhenTopicInferenceFailsDuringValidate() {
    // Given:
    givenSource(DataSourceType.KSTREAM, "ORDERS1", "ORDERS1", "ORDERS1", SOME_SCHEMA);
    when(sandboxTopicInjector.inject(any()))
        .thenThrow(new KsqlStatementException("boom", "sql"));

    // When:
    final KsqlErrorMessage result = makeFailingRequest(
        "CREATE STREAM orders2 AS SELECT * FROM orders1;",
        Code.BAD_REQUEST);

    // Then:
    assertThat(result.getErrorCode(), is(Errors.ERROR_CODE_BAD_STATEMENT));
    assertThat(result.getMessage(), is("boom"));
  }

  @Test
  public void shouldFailWhenTopicInferenceFailsDuringExecute() {
    // Given:
    givenSource(DataSourceType.KSTREAM, "ORDERS1", "ORDERS1", "ORDERS1", SOME_SCHEMA);

    when(topicInjector.inject(any()))
        .thenThrow(new KsqlStatementException("boom", "some-sql"));

    // Then:
    expectedException.expect(KsqlRestException.class);
    expectedException.expect(exceptionStatusCode(is(Code.BAD_REQUEST)));
    expectedException
        .expect(exceptionErrorMessage(errorCode(is(Errors.ERROR_CODE_BAD_STATEMENT))));
    expectedException
        .expect(exceptionStatementErrorMessage(errorMessage(is("boom"))));

    // When:
    makeRequest("CREATE STREAM orders2 AS SELECT * FROM orders1;");
  }

  @Test
  public void shouldSupportSchemaInference() {
    // Given:
    givenMockEngine();

    final String sql = "CREATE STREAM NO_SCHEMA WITH(VALUE_FORMAT='AVRO', KAFKA_TOPIC='orders-topic');";

    when(sandboxSchemaInjector.inject(argThat(configured(preparedStatementText(sql)))))
        .thenReturn((ConfiguredStatement) CFG_0_WITH_SCHEMA);

    when(schemaInjector.inject(argThat(configured(preparedStatementText(sql)))))
        .thenReturn((ConfiguredStatement) CFG_1_WITH_SCHEMA);

    // When:
    makeRequest(sql);

    // Then:
    verify(sandbox).execute(any(SandboxedServiceContext.class), eq(CFG_0_WITH_SCHEMA));
    verify(commandStore).enqueueCommand(eq(CFG_1_WITH_SCHEMA));
  }

  @Test
  public void shouldFailWhenAvroInferenceFailsDuringValidate() {
    // Given:
    when(sandboxSchemaInjector.inject(any()))
        .thenThrow(new KsqlStatementException("boom", "sql"));

    // When:
    final KsqlErrorMessage result = makeFailingRequest(
        "CREATE STREAM S WITH(VALUE_FORMAT='AVRO', KAFKA_TOPIC='orders-topic');",
        Code.BAD_REQUEST);

    // Then:
    assertThat(result.getErrorCode(), is(Errors.ERROR_CODE_BAD_STATEMENT));
    assertThat(result.getMessage(), is("boom"));
  }

  @Test
  public void shouldFailWhenAvroInferenceFailsDuringExecute() {
    // Given:
    when(sandboxSchemaInjector.inject(any()))
        .thenReturn((ConfiguredStatement) CFG_0_WITH_SCHEMA);

    when(schemaInjector.inject(any()))
        .thenThrow(new KsqlStatementException("boom", "some-sql"));

    // Then:
    expectedException.expect(KsqlRestException.class);
    expectedException.expect(exceptionStatusCode(is(Code.BAD_REQUEST)));
    expectedException
        .expect(exceptionErrorMessage(errorCode(is(Errors.ERROR_CODE_BAD_STATEMENT))));
    expectedException
        .expect(exceptionStatementErrorMessage(errorMessage(is("boom"))));

    // When:
    makeRequest("CREATE STREAM S WITH(VALUE_FORMAT='AVRO', KAFKA_TOPIC='orders-topic');");
  }

  @Test
  public void shouldFailIfNoSchemaAndNotInferred() {
    // Then:
    expectedException.expect(KsqlRestException.class);
    expectedException.expect(exceptionStatusCode(is(Code.BAD_REQUEST)));
    expectedException
        .expect(exceptionErrorMessage(errorCode(is(Errors.ERROR_CODE_BAD_STATEMENT))));
    expectedException
        .expect(
            exceptionErrorMessage(errorMessage(is("The statement does not define any columns."))));

    // When:
    makeRequest("CREATE STREAM S WITH(VALUE_FORMAT='AVRO', KAFKA_TOPIC='orders-topic');");
  }

  @Test
  public void shouldFailWhenAvroSchemaCanNotBeEvolved() {
    // Given:
    givenAvroSchemaNotEvolveable("S1");

    // When:
    final KsqlErrorMessage result = makeFailingRequest(
        "CREATE STREAM S1 WITH(VALUE_FORMAT='AVRO') AS SELECT * FROM test_stream;",
        Code.BAD_REQUEST);

    // Then:
    assertThat(result.getErrorCode(), is(Errors.ERROR_CODE_BAD_STATEMENT));
    assertThat(result.getMessage(),
        containsString("Cannot register avro schema for S1 as the schema registry rejected it"));
  }

  @Test
  public void shouldWaitForLastDistributedStatementBeforeExecutingAnyNonDistributed()
      throws Exception
  {
    // Given:
    final String csasSql = "CREATE STREAM S AS SELECT * FROM test_stream;";

    doAnswer(executeAgainstEngine(csasSql))
        .when(commandStore)
        .ensureConsumedPast(
            commandStatus1.getCommandSequenceNumber(),
            DISTRIBUTED_COMMAND_RESPONSE_TIMEOUT
        );

    // When:
    final List<KsqlEntity> results = makeMultipleRequest(
        csasSql + "\n"   // <-- commandStatus
            + "CREATE STREAM S2 AS SELECT * FROM test_stream;\n" // <-- commandStatus1
            + "DESCRIBE S;",
        KsqlEntity.class
    );

    // Then:
    verify(commandStore).ensureConsumedPast(
        commandStatus1.getCommandSequenceNumber(), DISTRIBUTED_COMMAND_RESPONSE_TIMEOUT);

    assertThat(results, hasSize(3));
    assertThat(results.get(2), is(instanceOf(SourceDescriptionEntity.class)));
  }

  @Test
  public void shouldNotWaitOnAnyDistributedStatementsBeforeDistributingAnother() throws Exception {
    // When:
    makeMultipleRequest(
        "CREATE STREAM S AS SELECT * FROM test_stream;\n"
            + "CREATE STREAM S2 AS SELECT * FROM test_stream;",
        KsqlEntity.class
    );

    // Then:
    verify(commandStore, never()).ensureConsumedPast(anyLong(), any());
  }

  @Test
  public void shouldNotWaitForLastDistributedStatementBeforeExecutingSyncBlackListedStatement()
      throws Exception {
    // Given:
    final ImmutableList<String> blackListed = ImmutableList.of(
        //"LIST TOPICS;" <- mocks don't support required ops,
        "LIST FUNCTIONS;",
        "DESCRIBE FUNCTION LCASE;",
        "LIST PROPERTIES;",
        "SET '" + ConsumerConfig.AUTO_OFFSET_RESET_CONFIG + "'='earliest';",
        "UNSET '" + ConsumerConfig.AUTO_OFFSET_RESET_CONFIG + "';"
    );

    for (final String statement : blackListed) {

      // When:
      makeMultipleRequest(
          "CREATE STREAM " + KsqlIdentifierTestUtil.uniqueIdentifierName()
              + " AS SELECT * FROM test_stream;\n"
              + statement,
          KsqlEntity.class
      );

      // Then:
      verify(commandStore, never()).ensureConsumedPast(anyLong(), any());
    }
  }

  @Test
  public void shouldThrowShutdownIfInterruptedWhileAwaitingPreviousCmdInMultiStatementRequest()
      throws Exception
  {
    // Given:
    doThrow(new InterruptedException("oh no!"))
        .when(commandStore)
        .ensureConsumedPast(anyLong(), any());

    // Then:
    expectedException.expect(KsqlRestException.class);
    expectedException.expect(exceptionStatusCode(is(Code.SERVICE_UNAVAILABLE)));
    expectedException
        .expect(exceptionErrorMessage(errorMessage(is("The server is shutting down"))));
    expectedException
        .expect(exceptionErrorMessage(errorCode(is(Errors.ERROR_CODE_SERVER_SHUTTING_DOWN))));

    // When:
    makeMultipleRequest(
        "CREATE STREAM S AS SELECT * FROM test_stream;\n"
            + "DESCRIBE S;",
        KsqlEntity.class
    );
  }

  @Test
  public void shouldThrowTimeoutOnTimeoutAwaitingPreviousCmdInMultiStatementRequest()
      throws Exception
  {
    // Given:
    doThrow(new TimeoutException("oh no!"))
        .when(commandStore)
        .ensureConsumedPast(anyLong(), any());

    // Then:
    expectedException.expect(KsqlRestException.class);
    expectedException.expect(exceptionStatusCode(is(Code.SERVICE_UNAVAILABLE)));
    expectedException.expect(exceptionErrorMessage(errorMessage(
        containsString("Timed out"))));
    expectedException.expect(exceptionErrorMessage(errorMessage(
        containsString("sequence number: " + commandStatus.getCommandSequenceNumber()))));
    expectedException.expect(exceptionErrorMessage(errorCode(
        is(Errors.ERROR_CODE_COMMAND_QUEUE_CATCHUP_TIMEOUT))));

    // When:
    makeMultipleRequest(
        "CREATE STREAM S AS SELECT * FROM test_stream;\n"
            + "DESCRIBE S;",
        KsqlEntity.class
    );
  }

  @Test
  public void shouldFailMultipleStatementsAtomically() {
    // When:
    makeFailingRequest(
        "CREATE STREAM S AS SELECT * FROM test_stream; "
            + "CREATE STREAM S2 AS SELECT * FROM S;"
            + "CREATE STREAM S2 AS SELECT * FROM S;", // <-- duplicate will fail.
        Code.BAD_REQUEST
    );

    // Then:
    verify(commandStore, never()).enqueueCommand(any());
  }

  @Test
  public void shouldDistributeTerminateQuery() {
    // Given:
    final PersistentQueryMetadata queryMetadata = createQuery(
        "CREATE STREAM test_explain AS SELECT * FROM test_stream;",
        emptyMap());

    final String terminateSql = "TERMINATE " + queryMetadata.getQueryId() + ";";

    // When:
    final CommandStatusEntity result = makeSingleRequest(terminateSql, CommandStatusEntity.class);

    // Then:
    verify(commandStore)
        .enqueueCommand(
            argThat(is(configured(preparedStatement(terminateSql, TerminateQuery.class)))));

    assertThat(result.getStatementText(), is(terminateSql));
  }

  @Test
  public void shouldThrowOnTerminateUnknownQuery() {
    // Then:
    expectedException.expect(KsqlRestException.class);
    expectedException.expect(exceptionStatusCode(is(Code.BAD_REQUEST)));
    expectedException.expect(exceptionErrorMessage(errorMessage(is(
        "Unknown queryId: unknown_query_id"))));
    expectedException.expect(exceptionStatementErrorMessage(statement(is(
        "TERMINATE unknown_query_id;"))));

    // When:
    makeRequest("TERMINATE unknown_query_id;");
  }

  @Test
  public void shouldThrowOnTerminateTerminatedQuery() {
    // Given:
    final String queryId = createQuery(
        "CREATE STREAM test_explain AS SELECT * FROM test_stream;",
        emptyMap())
        .getQueryId()
        .getId();

    // Then:
    expectedException.expect(KsqlRestException.class);
    expectedException.expect(exceptionStatusCode(is(Code.BAD_REQUEST)));
    expectedException.expect(exceptionErrorMessage(errorMessage(containsString(
        "Unknown queryId:"))));
    expectedException.expect(exceptionStatementErrorMessage(statement(containsString(
        "TERMINATE /*second*/"))));

    // When:
    makeRequest(
        "TERMINATE " + queryId + ";"
            + "TERMINATE /*second*/ " + queryId + ";"
    );
  }

  @Test
  public void shouldExplainQueryStatement() {
    // Given:
    final String ksqlQueryString = "SELECT * FROM test_stream;";
    final String ksqlString = "EXPLAIN " + ksqlQueryString;

    // When:
    final QueryDescriptionEntity query = makeSingleRequest(
        ksqlString, QueryDescriptionEntity.class);

    // Then:
    validateQueryDescription(ksqlQueryString, emptyMap(), query);
  }

  @Test
  public void shouldExplainCreateAsSelectStatement() {
    // Given:
    final String ksqlQueryString = "CREATE STREAM S3 AS SELECT * FROM test_stream;";
    final String ksqlString = "EXPLAIN " + ksqlQueryString;

    // When:
    final QueryDescriptionEntity query = makeSingleRequest(
        ksqlString, QueryDescriptionEntity.class);

    // Then:
    assertThat("Should not have registered the source",
        metaStore.getSource("S3"), is(nullValue()));

    validateQueryDescription(ksqlQueryString, emptyMap(), query);
  }

  @Test
  public void shouldExplainQueryId() {
    // Given:
    final Map<String, Object> overriddenProperties =
        Collections.singletonMap("ksql.streams.auto.offset.reset", "earliest");

    final PersistentQueryMetadata queryMetadata = createQuery(
        "CREATE STREAM test_explain AS SELECT * FROM test_stream;",
        overriddenProperties);

    // When:
    final QueryDescriptionEntity query = makeSingleRequest(
        "EXPLAIN " + queryMetadata.getQueryId() + ";", QueryDescriptionEntity.class);

    // Then:
    validateQueryDescription(queryMetadata, overriddenProperties, query);
  }

  @Test
  public void shouldReportErrorOnNonQueryExplain() {
    // Given:
    final String ksqlQueryString = "SHOW TOPICS;";
    final String ksqlString = "EXPLAIN " + ksqlQueryString;

    // When:
    final KsqlErrorMessage result = makeFailingRequest(
        ksqlString, Code.BAD_REQUEST);

    // Then:
    assertThat(result.getErrorCode(), is(Errors.ERROR_CODE_BAD_STATEMENT));
    assertThat(result.getMessage(), is("The provided statement does not run a ksql query"));
  }

  @Test
  public void shouldReturn5xxOnSystemError() {
    // Given:
    givenMockEngine();

    when(ksqlEngine.parse(anyString()))
        .thenThrow(new RuntimeException("internal error"));

    // When:
    final KsqlErrorMessage result = makeFailingRequest(
        "CREATE STREAM test_explain AS SELECT * FROM test_stream;",
        Code.INTERNAL_SERVER_ERROR);

    // Then:
    assertThat(result.getErrorCode(), is(Errors.ERROR_CODE_SERVER_ERROR));
    assertThat(result.getMessage(), containsString("internal error"));
  }

  @Test
  public void shouldReturn5xxOnStatementSystemError() {
    // Given:
    final String ksqlString = "CREATE STREAM test_explain AS SELECT * FROM test_stream;";
    givenMockEngine();

    when(sandbox.execute(any(), any()))
        .thenThrow(new RuntimeException("internal error"));

    // When:
    final KsqlErrorMessage result = makeFailingRequest(
        ksqlString, Code.INTERNAL_SERVER_ERROR);

    // Then:
    assertThat(result.getErrorCode(), is(Errors.ERROR_CODE_SERVER_ERROR));
    assertThat(result.getMessage(), containsString("internal error"));
  }

  @Test
  public void shouldSetProperty() {
    // Given:
    final String csas = "CREATE STREAM " + streamName + " AS SELECT * FROM test_stream;";

    // When:
    final List<CommandStatusEntity> results = makeMultipleRequest(
        "SET '" + ConsumerConfig.AUTO_OFFSET_RESET_CONFIG + "' = 'earliest';\n"
            + csas,
        CommandStatusEntity.class);

    // Then:
    verify(commandStore).enqueueCommand(
        argThat(is(configured(
            preparedStatementText(csas),
            ImmutableMap.of(ConsumerConfig.AUTO_OFFSET_RESET_CONFIG, "earliest"),
            ksqlConfig))));

    assertThat(results, hasSize(1));
    assertThat(results.get(0).getStatementText(), is(csas));
  }

  @Test
  public void shouldFailSetPropertyOnInvalidPropertyName() {
    // When:
    final KsqlErrorMessage response = makeFailingRequest(
        "SET 'ksql.unknown.property' = '1';",
        Code.BAD_REQUEST);

    // Then:
    assertThat(response, instanceOf(KsqlStatementErrorMessage.class));
    assertThat(response.getErrorCode(), is(Errors.ERROR_CODE_BAD_STATEMENT));
    assertThat(response.getMessage(), containsString("Unknown property"));
  }

  @Test
  public void shouldFailSetPropertyOnInvalidPropertyValue() {
    // When:
    final KsqlErrorMessage response = makeFailingRequest(
        "SET '" + ConsumerConfig.AUTO_OFFSET_RESET_CONFIG + "' = 'invalid value';",
        Code.BAD_REQUEST);

    // Then:
    assertThat(response, instanceOf(KsqlStatementErrorMessage.class));
    assertThat(response.getErrorCode(), is(Errors.ERROR_CODE_BAD_STATEMENT));
    assertThat(response.getMessage(),
        containsString("Invalid value invalid value for configuration auto.offset.reset: "
            + "String must be one of: latest, earliest, none"));
  }

  @Test
  public void shouldUnsetProperty() {
    // Given:
    final String csas = "CREATE STREAM " + streamName + " AS SELECT * FROM test_stream;";
    final Map<String, Object> localOverrides = ImmutableMap.of(
        ConsumerConfig.AUTO_OFFSET_RESET_CONFIG, "earliest"
    );

    // When:
    final CommandStatusEntity result = makeSingleRequest(
        new KsqlRequest("UNSET '" + ConsumerConfig.AUTO_OFFSET_RESET_CONFIG + "';\n"
            + csas, localOverrides, null),
        CommandStatusEntity.class);

    // Then:
    verify(commandStore).enqueueCommand(
        argThat(is(configured(preparedStatementText(csas), emptyMap(), ksqlConfig))));

    assertThat(result.getStatementText(), is(csas));
  }

  @Test
  public void shouldFailUnsetPropertyOnInvalidPropertyName() {
    // When:
    final KsqlErrorMessage response = makeFailingRequest(
        "UNSET 'ksql.unknown.property';",
        Code.BAD_REQUEST);

    // Then:
    assertThat(response, instanceOf(KsqlStatementErrorMessage.class));
    assertThat(response.getErrorCode(), is(Errors.ERROR_CODE_BAD_STATEMENT));
    assertThat(response.getMessage(), containsString("Unknown property"));
  }

  @Test
  public void shouldScopeSetPropertyToSingleRequest() {
    // given:
    final String csas = "CREATE STREAM " + streamName + " AS SELECT * FROM test_stream;";

    makeMultipleRequest(
        "SET '" + ConsumerConfig.AUTO_OFFSET_RESET_CONFIG + "' = 'earliest';", KsqlEntity.class);

    // When:
    makeSingleRequest(csas, KsqlEntity.class);

    // Then:
    verify(commandStore).enqueueCommand(
        argThat(is(configured(preparedStatementText(csas), emptyMap(), ksqlConfig))));
  }

  @Test
  public void shouldFailIfReachedActivePersistentQueriesLimit() {
    // Given:
    givenKsqlConfigWith(
        ImmutableMap.of(KsqlConfig.KSQL_ACTIVE_PERSISTENT_QUERY_LIMIT_CONFIG, 3));

    givenMockEngine();

    givenPersistentQueryCount(3);

    // When:
    final KsqlErrorMessage result = makeFailingRequest(
        "CREATE STREAM new_stream AS SELECT * FROM test_stream;", Code.BAD_REQUEST);

    // Then:
    assertThat(result.getErrorCode(), is(Errors.ERROR_CODE_BAD_REQUEST));
    assertThat(result.getMessage(),
        containsString("would cause the number of active, persistent queries "
            + "to exceed the configured limit"));
  }

  @Test
  public void shouldFailAllCommandsIfWouldReachActivePersistentQueriesLimit() {
    // Given:
    givenKsqlConfigWith(
        ImmutableMap.of(KsqlConfig.KSQL_ACTIVE_PERSISTENT_QUERY_LIMIT_CONFIG, 3));

    final String ksqlString = "CREATE STREAM new_stream AS SELECT * FROM test_stream;"
        + "CREATE STREAM another_stream AS SELECT * FROM test_stream;";
    givenMockEngine();

    givenPersistentQueryCount(2);

    // When:
    final KsqlErrorMessage result = makeFailingRequest(
        ksqlString, Code.BAD_REQUEST);

    // Then:
    assertThat(result.getErrorCode(), is(Errors.ERROR_CODE_BAD_REQUEST));
    assertThat(result.getMessage(),
        containsString("would cause the number of active, persistent queries "
            + "to exceed the configured limit"));

    verify(commandStore, never()).enqueueCommand(any());
  }

  @Test
  public void shouldListPropertiesWithOverrides() {
    // Given:
    final Map<String, Object> overrides = Collections.singletonMap("auto.offset.reset", "latest");

    // When:
    final PropertiesList props = makeSingleRequest(
        new KsqlRequest("list properties;", overrides, null), PropertiesList.class);

    // Then:
    assertThat(props.getProperties().get("ksql.streams.auto.offset.reset"), is("latest"));
    assertThat(props.getOverwrittenProperties(), hasItem("ksql.streams.auto.offset.reset"));
  }

  @Test
  public void shouldListPropertiesWithNoOverrides() {
    // When:
    final PropertiesList props = makeSingleRequest("list properties;", PropertiesList.class);

    // Then:
    assertThat(props.getOverwrittenProperties(), is(empty()));
  }

  @Test
  public void shouldListDefaultKsqlProperty() {
    // Given:
    givenKsqlConfigWith(ImmutableMap.<String, Object>builder()
        .put(StreamsConfig.STATE_DIR_CONFIG, "/var/lib/kafka-streams")
        .build());

    // When:
    final PropertiesList props = makeSingleRequest("list properties;", PropertiesList.class);

    // Then:
    assertThat(props.getDefaultProperties(),
        hasItem(KsqlConfig.KSQL_STREAMS_PREFIX + StreamsConfig.STATE_DIR_CONFIG));
  }

  @Test
  public void shouldListServerOverriddenKsqlProperty() {
    // Given:
    givenKsqlConfigWith(ImmutableMap.<String, Object>builder()
        .put(StreamsConfig.STATE_DIR_CONFIG, "/tmp/other")
        .build());

    // When:
    final PropertiesList props = makeSingleRequest("list properties;", PropertiesList.class);

    // Then:
    assertThat(props.getDefaultProperties(),
        not(hasItem(containsString(StreamsConfig.STATE_DIR_CONFIG))));
  }

  @Test
  public void shouldListDefaultStreamProperty() {
    // Given:
    givenKsqlConfigWith(ImmutableMap.<String, Object>builder()
        .put(StreamsConfig.STATE_CLEANUP_DELAY_MS_CONFIG, STATE_CLEANUP_DELAY_MS_DEFAULT)
        .build());

    // When:
    final PropertiesList props = makeSingleRequest("list properties;", PropertiesList.class);

    // Then:
    assertThat(props.getDefaultProperties(),
        hasItem(KsqlConfig.KSQL_STREAMS_PREFIX + StreamsConfig.STATE_CLEANUP_DELAY_MS_CONFIG));
  }

  @Test
  public void shouldListServerOverriddenStreamProperty() {
    // Given:
    givenKsqlConfigWith(ImmutableMap.<String, Object>builder()
        .put(StreamsConfig.STATE_CLEANUP_DELAY_MS_CONFIG, STATE_CLEANUP_DELAY_MS_DEFAULT + 1)
        .build());

    // When:
    final PropertiesList props = makeSingleRequest("list properties;", PropertiesList.class);

    // Then:
    assertThat(props.getDefaultProperties(),
        not(hasItem(containsString(StreamsConfig.STATE_CLEANUP_DELAY_MS_CONFIG))));
  }

  @Test
  public void shouldListDefaultConsumerConfig() {
    // Given:
    givenKsqlConfigWith(ImmutableMap.<String, Object>builder()
        .put(KsqlConfig.KSQL_STREAMS_PREFIX + StreamsConfig.CONSUMER_PREFIX
            + ConsumerConfig.FETCH_MIN_BYTES_CONFIG, FETCH_MIN_BYTES_DEFAULT)
        .build());

    // When:
    final PropertiesList props = makeSingleRequest("list properties;", PropertiesList.class);

    // Then:
    assertThat(props.getDefaultProperties(),
        hasItem(KsqlConfig.KSQL_STREAMS_PREFIX + StreamsConfig.CONSUMER_PREFIX
            + ConsumerConfig.FETCH_MIN_BYTES_CONFIG));
  }

  @Test
  public void shouldListServerOverriddenConsumerConfig() {
    // Given:
    givenKsqlConfigWith(ImmutableMap.<String, Object>builder()
        .put(KsqlConfig.KSQL_STREAMS_PREFIX + StreamsConfig.CONSUMER_PREFIX
            + ConsumerConfig.FETCH_MIN_BYTES_CONFIG, FETCH_MIN_BYTES_DEFAULT + 1)
        .build());

    // When:
    final PropertiesList props = makeSingleRequest("list properties;", PropertiesList.class);

    // Then:
    assertThat(props.getDefaultProperties(),
        not(hasItem(containsString(ConsumerConfig.FETCH_MIN_BYTES_CONFIG))));
  }

  @Test
  public void shouldListDefaultProducerConfig() {
    // Given:
    givenKsqlConfigWith(ImmutableMap.<String, Object>builder()
        .put(StreamsConfig.PRODUCER_PREFIX + ProducerConfig.BUFFER_MEMORY_CONFIG,
            BUFFER_MEMORY_DEFAULT)
        .build());

    // When:
    final PropertiesList props = makeSingleRequest("list properties;", PropertiesList.class);

    // Then:
    assertThat(props.getDefaultProperties(),
        hasItem(KsqlConfig.KSQL_STREAMS_PREFIX + StreamsConfig.PRODUCER_PREFIX
            + ProducerConfig.BUFFER_MEMORY_CONFIG));
  }

  @Test
  public void shouldListServerOverriddenProducerConfig() {
    // Given:
    givenKsqlConfigWith(ImmutableMap.<String, Object>builder()
        .put(StreamsConfig.PRODUCER_PREFIX + ProducerConfig.BUFFER_MEMORY_CONFIG,
            BUFFER_MEMORY_DEFAULT + 1)
        .build());

    // When:
    final PropertiesList props = makeSingleRequest("list properties;", PropertiesList.class);

    // Then:
    assertThat(props.getDefaultProperties(),
        not(hasItem(containsString(ProducerConfig.BUFFER_MEMORY_CONFIG))));
  }

  @Test
  public void shouldNotIncludeSslPropertiesInListPropertiesOutput() {
    // When:
    final PropertiesList props = makeSingleRequest("list properties;", PropertiesList.class);

    // Then:
    assertThat(props.getProperties().keySet(),
        not(hasItems(KsqlConfig.SSL_CONFIG_NAMES.toArray(new String[0]))));
  }

  @Test
  public void shouldNotWaitIfNoCommandSequenceNumberSpecified() throws Exception {
    // When:
    makeSingleRequestWithSequenceNumber("list properties;", null, PropertiesList.class);

    // Then:
    verify(commandStore, never()).ensureConsumedPast(anyLong(), any());
  }

  @Test
  public void shouldWaitIfCommandSequenceNumberSpecified() throws Exception {
    // When:
    makeSingleRequestWithSequenceNumber("list properties;", 2L, PropertiesList.class);

    // Then:
    verify(commandStore).ensureConsumedPast(eq(2L), any());
  }

  @Test
  public void shouldReturnServiceUnavailableIfTimeoutWaitingForCommandSequenceNumber()
      throws Exception {
    // Given:
    doThrow(new TimeoutException("timed out!"))
        .when(commandStore).ensureConsumedPast(anyLong(), any());

    // When:
    final KsqlErrorMessage result =
        makeFailingRequestWithSequenceNumber("list properties;", 2L, Code.SERVICE_UNAVAILABLE);

    // Then:
    assertThat(result.getErrorCode(), is(Errors.ERROR_CODE_COMMAND_QUEUE_CATCHUP_TIMEOUT));
    assertThat(result.getMessage(),
        containsString("Timed out while waiting for a previous command to execute"));
    assertThat(result.getMessage(), containsString("command sequence number: 2"));
  }

  @Test
  public void shouldUpdateTheLastRequestTime() {
    // When:
    ksqlResource.handleKsqlStatements(serviceContext, VALID_EXECUTABLE_REQUEST);

    // Then:
    verify(activenessRegistrar).updateLastRequestTime();
  }

  @Test
  public void shouldHandleTerminateRequestCorrectly() {
    // When:
    final Response response = ksqlResource.terminateCluster(
        serviceContext,
        VALID_TERMINATE_REQUEST
    );

    // Then:
    assertThat(response.getStatus(), equalTo(200));
    assertThat(response.getEntity(), instanceOf(KsqlEntityList.class));
    assertThat(((KsqlEntityList) response.getEntity()).size(), equalTo(1));
    assertThat(((KsqlEntityList) response.getEntity()).get(0),
        instanceOf(CommandStatusEntity.class));
    final CommandStatusEntity commandStatusEntity =
        (CommandStatusEntity) ((KsqlEntityList) response.getEntity()).get(0);
    assertThat(commandStatusEntity.getCommandStatus().getStatus(),
        equalTo(CommandStatus.Status.QUEUED));
    verify(commandStore).enqueueCommand(
        argThat(is(configured(
            preparedStatementText(TerminateCluster.TERMINATE_CLUSTER_STATEMENT_TEXT),
            Collections.singletonMap(
                ClusterTerminateRequest.DELETE_TOPIC_LIST_PROP, ImmutableList.of("Foo")),
            ksqlConfig))));
  }

  @Test
  public void shouldFailIfCannotWriteTerminateCommand() {
    // Given:
    when(commandStore.enqueueCommand(any())).thenThrow(new KsqlException(""));

    // When:
    final Response response = ksqlResource.terminateCluster(
        serviceContext,
        VALID_TERMINATE_REQUEST
    );

    // Then:
    assertThat(response.getStatus(), equalTo(500));
    assertThat(response.getEntity().toString(),
        CoreMatchers
            .startsWith("Could not write the statement 'TERMINATE CLUSTER;' into the command "));
  }

  @Test
  public void shouldFailTerminateOnInvalidDeleteTopicPattern() {
    // Given:
    final ClusterTerminateRequest request = new ClusterTerminateRequest(
        ImmutableList.of("[Invalid Regex"));

    // Then:
    expectedException.expect(KsqlRestException.class);
    expectedException.expect(exceptionStatusCode(is(Code.BAD_REQUEST)));
    expectedException.expect(exceptionErrorMessage(errorMessage(is(
        "Invalid pattern: [Invalid Regex"))));

    // When:
    ksqlResource.terminateCluster(serviceContext, request);
  }

  @Test
  public void shouldNeverEnqueueIfErrorIsThrown() {
    // Given:
    givenMockEngine();
    when(ksqlEngine.getMetaStore()).thenThrow(new KsqlException("Fail"));

    // When:
    makeFailingRequest(
        "LIST TOPICS;",
        Code.BAD_REQUEST);

    // Then:
    verify(commandStore, never()).enqueueCommand(any());
  }

  @Test
  public void shouldFailIfRegisterTopicAlreadyExists() {
    // Given:
    final String registerSql = "REGISTER TOPIC FOO WITH (kafka_topic='bar', value_format='json');";
    givenKsqlTopicRegistered("foo");

    // Then:
    expectedException.expect(KsqlRestException.class);
    expectedException.expect(exceptionStatusCode(is(Code.BAD_REQUEST)));
    expectedException.expect(exceptionErrorMessage(
        errorMessage(is("A topic with name 'FOO' already exists"))));

    // When:
    makeSingleRequest(registerSql, CommandStatusEntity.class);
  }

  @Test
  public void shouldFailIfCreateExistingSourceStream() {
    // Given:
    givenSource(DataSourceType.KSTREAM, "SOURCE", "topic1", "ksqlTopic1", SINGLE_FIELD_SCHEMA);
    givenKafkaTopicExists("topic2");

    // Then:
    expectedException.expect(KsqlRestException.class);
    expectedException.expect(exceptionStatusCode(is(Code.BAD_REQUEST)));
    expectedException.expect(exceptionErrorMessage(
        errorMessage(containsString("Source already exists: SOURCE"))));

    // When:
    final String createSql =
        "CREATE STREAM SOURCE (val int) WITH (kafka_topic='topic2', value_format='json');";
    makeSingleRequest(createSql, CommandStatusEntity.class);
  }

  @Test
  public void shouldFailIfCreateExistingSourceTable() {
    // Given:
    givenSource(DataSourceType.KTABLE, "SOURCE", "topic1", "ksqlTopic1", SINGLE_FIELD_SCHEMA);
    givenKafkaTopicExists("topic2");

    // Then:
    expectedException.expect(KsqlRestException.class);
    expectedException.expect(exceptionStatusCode(is(Code.BAD_REQUEST)));
    expectedException.expect(exceptionErrorMessage(
        errorMessage(containsString("Source already exists: SOURCE"))));

    // When:
    final String createSql =
        "CREATE TABLE SOURCE (val int) "
            + "WITH (kafka_topic='topic2', value_format='json', key='val');";
    makeSingleRequest(createSql, CommandStatusEntity.class);
  }

  @Test
  public void shouldFailIfCreateAsSelectExistingSourceStream() {
    // Given:
    givenSource(DataSourceType.KSTREAM, "SOURCE", "topic1", "ksqlTopic1", SINGLE_FIELD_SCHEMA);
    givenSource(DataSourceType.KSTREAM, "SINK", "topic2", "ksqlTopic2", SINGLE_FIELD_SCHEMA);

    // Then:
    expectedException.expect(KsqlRestException.class);
    expectedException.expect(exceptionStatusCode(is(Code.BAD_REQUEST)));
    expectedException.expect(exceptionErrorMessage(
        errorMessage(containsString(
            "Cannot add the new data source. Another data source with the "
                + "same name already exists: KsqlStream name:SINK"))));

    // When:
    final String createSql =
        "CREATE STREAM SINK AS SELECT * FROM SOURCE;";
    makeSingleRequest(createSql, CommandStatusEntity.class);
  }

  @Test
  public void shouldFailIfCreateAsSelectExistingSourceTable() {
    // Given:
    givenSource(DataSourceType.KTABLE, "SOURCE", "topic1", "ksqlTopic1", SINGLE_FIELD_SCHEMA);
    givenSource(DataSourceType.KTABLE, "SINK", "topic2", "ksqlTopic2", SINGLE_FIELD_SCHEMA);

    // Then:
    expectedException.expect(KsqlRestException.class);
    expectedException.expect(exceptionStatusCode(is(Code.BAD_REQUEST)));
    expectedException.expect(exceptionErrorMessage(
        errorMessage(containsString(
            "Cannot add the new data source. Another data source with the "
                + "same name already exists: KsqlTable name:SINK"))));

    // When:
    final String createSql =
        "CREATE TABLE SINK AS SELECT * FROM SOURCE;";
    makeSingleRequest(createSql, CommandStatusEntity.class);
  }

  @Test
  public void shouldInlineRunScriptStatements() {
    // Given:
    final Map<String, ?> props = ImmutableMap.of(
        KsqlConstants.LEGACY_RUN_SCRIPT_STATEMENTS_CONTENT,
        "CREATE STREAM " + streamName + " AS SELECT * FROM test_stream;");

    // When:
    makeRequest("RUN SCRIPT '/some/script.sql';", props);

    // Then:
    verify(commandStore).enqueueCommand(
        argThat(is(configured(preparedStatement(instanceOf(CreateStreamAsSelect.class))))));
  }

  @Test
  public void shouldThrowOnRunScriptStatementMissingScriptContent() {
    // Then:
    expectedException.expect(KsqlRestException.class);
    expectedException.expect(exceptionStatusCode(is(Code.BAD_REQUEST)));
    expectedException.expect(exceptionErrorMessage(errorMessage(is(
        "Request is missing script content"))));

    // When:
    makeRequest("RUN SCRIPT '/some/script.sql';");
  }

  @Test
  public void shouldThrowServerErrorOnFailedToDistribute() {
    // Given:
    when(commandStore.enqueueCommand(any())).thenThrow(new KsqlException("blah"));
    final String statement = "CREATE STREAM " + streamName + " AS SELECT * FROM test_stream;";

    // Expect:
    expectedException.expect(KsqlRestException.class);
    expectedException.expect(exceptionStatusCode(is(Code.INTERNAL_SERVER_ERROR)));
    expectedException.expect(exceptionErrorMessage(errorMessage(is(
        "Could not write the statement '" + statement
            + "' into the command topic: blah\nCaused by: blah"))));

    // When:
    makeRequest(statement);
  }

  private Answer<?> executeAgainstEngine(final String sql) {
    return invocation -> {
      KsqlEngineTestUtil.execute(ksqlEngine, sql, ksqlConfig, emptyMap());
      return null;
    };
  }

  @SuppressWarnings("SameParameterValue")
  private SourceInfo.Table sourceTable(final String name) {
    final KsqlTable<?> table = (KsqlTable) ksqlEngine.getMetaStore().getSource(name);
    return new SourceInfo.Table(table);
  }

  @SuppressWarnings("SameParameterValue")
  private SourceInfo.Stream sourceStream(final String name) {
    final KsqlStream<?> stream = (KsqlStream) ksqlEngine.getMetaStore().getSource(name);
    return new SourceInfo.Stream(stream);
  }

  private void givenMockEngine() {
    ksqlEngine = mock(KsqlEngine.class);
    when(ksqlEngine.isAcceptingStatements()).thenReturn(true);
    when(ksqlEngine.parse(any()))
        .thenAnswer(invocation -> realEngine.parse(invocation.getArgument(0)));
    when(ksqlEngine.prepare(any()))
        .thenAnswer(invocation -> realEngine.prepare(invocation.getArgument(0)));
    when(sandbox.prepare(any()))
        .thenAnswer(invocation -> realEngine.createSandbox(serviceContext).prepare(invocation.getArgument(0)));
    when(ksqlEngine.createSandbox(any())).thenReturn(sandbox);
    when(ksqlEngine.getMetaStore()).thenReturn(metaStore);
    when(topicInjectorFactory.apply(ksqlEngine)).thenReturn(topicInjector);
    setUpKsqlResource();
  }

  private List<PersistentQueryMetadata> createQueries(
      final String sql,
      final Map<String, Object> overriddenProperties) {
    return KsqlEngineTestUtil.execute(ksqlEngine, sql, ksqlConfig, overriddenProperties)
        .stream()
        .map(PersistentQueryMetadata.class::cast)
        .collect(Collectors.toList());
  }

  @SuppressWarnings("SameParameterValue")
  private PersistentQueryMetadata createQuery(
      final String ksqlQueryString,
      final Map<String, Object> overriddenProperties) {
    return createQueries(ksqlQueryString, overriddenProperties).get(0);
  }

  @SuppressWarnings("SameParameterValue")
  private List<RunningQuery> createRunningQueries(
      final String sql,
      final Map<String, Object> overriddenProperties) {

    return createQueries(sql, overriddenProperties)
        .stream()
        .map(md -> new RunningQuery(
            md.getStatementString(),
            md.getSinkNames(),
            new EntityQueryId(md.getQueryId())))
        .collect(Collectors.toList());
  }

  private KsqlErrorMessage makeFailingRequest(final String ksql, final Code errorCode) {
    return makeFailingRequestWithSequenceNumber(ksql, null, errorCode);
  }

  private KsqlErrorMessage makeFailingRequestWithSequenceNumber(
      final String ksql,
      final Long seqNum,
      final Code errorCode) {
    return makeFailingRequest(new KsqlRequest(ksql, emptyMap(), seqNum), errorCode);
  }

  private KsqlErrorMessage makeFailingRequest(final KsqlRequest ksqlRequest, final Code errorCode) {
    try {
      final Response response = ksqlResource.handleKsqlStatements(serviceContext, ksqlRequest);
      assertThat(response.getStatus(), is(errorCode.getCode()));
      assertThat(response.getEntity(), instanceOf(KsqlErrorMessage.class));
      return (KsqlErrorMessage) response.getEntity();
    } catch (final KsqlRestException e) {
      return (KsqlErrorMessage) e.getResponse().getEntity();
    }
  }

  private void makeRequest(final String sql) {
    makeMultipleRequest(sql, KsqlEntity.class);
  }

  private void makeRequest(final String sql, final Map<String, ?> props) {
    makeMultipleRequest(sql, props, KsqlEntity.class);
  }

  private <T extends KsqlEntity> T makeSingleRequest(
      final String sql,
      final Class<T> expectedEntityType) {
    return makeSingleRequestWithSequenceNumber(sql, null, expectedEntityType);
  }

  private <T extends KsqlEntity> T makeSingleRequestWithSequenceNumber(
      final String sql,
      final Long seqNum,
      final Class<T> expectedEntityType) {
    return makeSingleRequest(
        new KsqlRequest(sql, emptyMap(), seqNum), expectedEntityType);
  }

  private <T extends KsqlEntity> T makeSingleRequest(
      final KsqlRequest ksqlRequest,
      final Class<T> expectedEntityType) {

    final List<T> entities = makeMultipleRequest(ksqlRequest, expectedEntityType);
    assertThat(entities, hasSize(1));
    return entities.get(0);
  }

  private <T extends KsqlEntity> List<T> makeMultipleRequest(
      final String sql,
      final Class<T> expectedEntityType
  ) {
    return makeMultipleRequest(sql, emptyMap(), expectedEntityType);
  }

  private <T extends KsqlEntity> List<T> makeMultipleRequest(
      final String sql,
      final Map<String, ?> props,
      final Class<T> expectedEntityType
  ) {
    final KsqlRequest request = new KsqlRequest(sql, props, null);
    return makeMultipleRequest(request, expectedEntityType);
  }

  private <T extends KsqlEntity> List<T> makeMultipleRequest(
      final KsqlRequest ksqlRequest,
      final Class<T> expectedEntityType) {

    final Response response = ksqlResource.handleKsqlStatements(serviceContext, ksqlRequest);
    if (response.getStatus() != Response.Status.OK.getStatusCode()) {
      throw new KsqlRestException(response);
    }

    final Object entity = response.getEntity();
    assertThat(entity, instanceOf(KsqlEntityList.class));
    final KsqlEntityList entityList = (KsqlEntityList) entity;
    entityList.forEach(e -> assertThat(e, instanceOf(expectedEntityType)));
    return entityList.stream()
        .map(expectedEntityType::cast)
        .collect(Collectors.toList());
  }

  @SuppressWarnings("SameParameterValue")
  private void validateQueryDescription(
      final String ksqlQueryString,
      final Map<String, Object> overriddenProperties,
      final KsqlEntity entity) {
    final QueryMetadata queryMetadata = KsqlEngineTestUtil
        .execute(ksqlEngine, ksqlQueryString, ksqlConfig, overriddenProperties).get(0);

    validateQueryDescription(queryMetadata, overriddenProperties, entity);
  }

  private static void validateQueryDescription(
      final QueryMetadata queryMetadata,
      final Map<String, Object> overriddenProperties,
      final KsqlEntity entity) {
    assertThat(entity, instanceOf(QueryDescriptionEntity.class));
    final QueryDescriptionEntity queryDescriptionEntity = (QueryDescriptionEntity) entity;
    final QueryDescription queryDescription = queryDescriptionEntity.getQueryDescription();
    assertThat(queryDescription.getFields(), is(
        EntityUtil.buildSourceSchemaEntity(queryMetadata.getResultSchema())));
    assertThat(queryDescription.getOverriddenProperties(), is(overriddenProperties));
  }

  private void setUpKsqlResource() {
    ksqlResource = new KsqlResource(
        ksqlConfig,
        ksqlEngine,
<<<<<<< HEAD
        commandStore,
        DISTRIBUTED_COMMAND_RESPONSE_TIMEOUT,
        activenessRegistrar,
        (ec, sc) -> InjectorChain.of(
            schemaInjectorFactory.apply(sc),
            topicInjectorFactory.apply(ec),
            new TopicDeleteInjector(ec, sc)),
        topicAccessValidator
    );
=======
        serviceContext,
        commandStore,
        DISTRIBUTED_COMMAND_RESPONSE_TIMEOUT,
        activenessRegistrar);
>>>>>>> 1bf2b829
  }

  private void givenKsqlConfigWith(final Map<String, Object> additionalConfig) {
    final Map<String, Object> config = ksqlRestConfig.getKsqlConfigProperties();
    config.putAll(additionalConfig);
    ksqlConfig = new KsqlConfig(config);

    setUpKsqlResource();
  }

  private void addTestTopicAndSources() {
    final KsqlSchema schema1 = KsqlSchema.of(SchemaBuilder.struct()
            .field("S1_F1", Schema.OPTIONAL_BOOLEAN_SCHEMA)
            .build());

    givenSource(
        DataSourceType.KTABLE,
        "TEST_TABLE", "KAFKA_TOPIC_1", "KSQL_TOPIC_1", schema1);

    final KsqlSchema schema2 = KsqlSchema.of(SchemaBuilder.struct()
        .field("S2_F1", Schema.OPTIONAL_STRING_SCHEMA)
        .build());

    givenSource(
        DataSourceType.KSTREAM,
        "TEST_STREAM", "KAFKA_TOPIC_2", "KSQL_TOPIC_2", schema2);
    givenKafkaTopicExists("orders-topic");
  }

  private void givenSource(
      final DataSourceType type,
      final String sourceName,
      final String topicName,
      final String ksqlTopicName,
      final KsqlSchema schema
  ) {
    if (metaStore.getTopic(ksqlTopicName) != null) {
      return;
    }

    final KsqlTopic ksqlTopic = new KsqlTopic(
        ksqlTopicName,
        topicName,
        new KsqlJsonSerdeFactory(),
        false);
    givenKafkaTopicExists(topicName);
    metaStore.putTopic(ksqlTopic);
    if (type == DataSourceType.KSTREAM) {
      metaStore.putSource(
          new KsqlStream<>(
              "statementText", sourceName, schema,
              KeyField.of(schema.fields().get(0).name(), schema.fields().get(0)),
              new MetadataTimestampExtractionPolicy(), ksqlTopic, Serdes::String));
    }
    if (type == DataSourceType.KTABLE) {
      metaStore.putSource(
          new KsqlTable<>(
              "statementText", sourceName, schema,
              KeyField.of(schema.fields().get(0).name(), schema.fields().get(0)),
              new MetadataTimestampExtractionPolicy(), ksqlTopic, Serdes::String));
    }
  }

  private static Properties getDefaultKsqlConfig() {
    final Map<String, Object> configMap = new HashMap<>(KsqlConfigTestUtil.baseTestConfig());
    configMap.put(ConsumerConfig.BOOTSTRAP_SERVERS_CONFIG, "localhost:9092");
    configMap.put("ksql.command.topic.suffix", "commands");
    configMap.put(RestConfig.LISTENERS_CONFIG, "http://localhost:8088");

    final Properties properties = new Properties();
    properties.putAll(configMap);

    return properties;
  }

  private static void registerSchema(final SchemaRegistryClient schemaRegistryClient)
      throws IOException, RestClientException {
    final String ordersAvroSchemaStr = "{"
        + "\"namespace\": \"kql\","
        + " \"name\": \"orders\","
        + " \"type\": \"record\","
        + " \"fields\": ["
        + "     {\"name\": \"ordertime\", \"type\": \"long\"},"
        + "     {\"name\": \"orderid\",  \"type\": \"long\"},"
        + "     {\"name\": \"itemid\", \"type\": \"string\"},"
        + "     {\"name\": \"orderunits\", \"type\": \"double\"},"
        + "     {\"name\": \"arraycol\", \"type\": {\"type\": \"array\", \"items\": \"double\"}},"
        + "     {\"name\": \"mapcol\", \"type\": {\"type\": \"map\", \"values\": \"double\"}}"
        + " ]"
        + "}";
    final org.apache.avro.Schema.Parser parser = new org.apache.avro.Schema.Parser();
    final org.apache.avro.Schema avroSchema = parser.parse(ordersAvroSchemaStr);
    schemaRegistryClient.register("orders-topic" + KsqlConstants.SCHEMA_REGISTRY_VALUE_SUFFIX,
        avroSchema);
  }

  @SuppressWarnings("SameParameterValue")
  private void givenAvroSchemaNotEvolveable(final String topicName) {
    final org.apache.avro.Schema schema = org.apache.avro.Schema.create(Type.INT);

    try {
      schemaRegistryClient.register(topicName + KsqlConstants.SCHEMA_REGISTRY_VALUE_SUFFIX, schema);
    } catch (final Exception e) {
      fail(e.getMessage());
    }
  }

  private void givenKafkaTopicExists(final String name) {
    kafkaTopicClient.preconditionTopicExists(name, 1, (short) 1, emptyMap());
  }

  private void givenKsqlTopicRegistered(final String name) {
    metaStore.putTopic(new KsqlTopic(name.toUpperCase(), name, new KsqlJsonSerdeFactory(), true));
  }

  private void givenPersistentQueryCount(final int value) {
    final List<PersistentQueryMetadata> queries = mock(List.class);
    when(queries.size()).thenReturn(value);
    when(sandbox.getPersistentQueries()).thenReturn(queries);
  }

  @Sandbox
  private interface SandboxEngine extends KsqlExecutionContext { }
}<|MERGE_RESOLUTION|>--- conflicted
+++ resolved
@@ -1904,7 +1904,6 @@
     ksqlResource = new KsqlResource(
         ksqlConfig,
         ksqlEngine,
-<<<<<<< HEAD
         commandStore,
         DISTRIBUTED_COMMAND_RESPONSE_TIMEOUT,
         activenessRegistrar,
@@ -1914,12 +1913,6 @@
             new TopicDeleteInjector(ec, sc)),
         topicAccessValidator
     );
-=======
-        serviceContext,
-        commandStore,
-        DISTRIBUTED_COMMAND_RESPONSE_TIMEOUT,
-        activenessRegistrar);
->>>>>>> 1bf2b829
   }
 
   private void givenKsqlConfigWith(final Map<String, Object> additionalConfig) {
