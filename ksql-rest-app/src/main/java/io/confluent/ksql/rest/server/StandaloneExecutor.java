--- conflicted
+++ resolved
@@ -30,7 +30,6 @@
 import java.io.PrintWriter;
 import java.nio.charset.StandardCharsets;
 import java.util.List;
-import java.util.Map;
 import java.util.Properties;
 import java.util.concurrent.CountDownLatch;
 
@@ -83,18 +82,11 @@
   }
 
   public static StandaloneExecutor create(final Properties properties, final String queriesFile) {
-<<<<<<< HEAD
     if (!properties.containsKey(StreamsConfig.APPLICATION_ID_CONFIG)) {
       properties.put(StreamsConfig.APPLICATION_ID_CONFIG, KsqlConfig.KSQL_SERVICE_ID_DEFAULT);
-=======
-    final KsqlConfig ksqlConfig = new KsqlConfig(properties);
-    Map<String, Object> streamsProperties = ksqlConfig.getKsqlStreamConfigProps();
-    if(!streamsProperties.containsKey(StreamsConfig.APPLICATION_ID_CONFIG)) {
-      streamsProperties.put(
-          StreamsConfig.APPLICATION_ID_CONFIG, KsqlConfig.KSQL_SERVICE_ID_DEFAULT);
->>>>>>> d37e5dca
     }
 
+    final KsqlConfig ksqlConfig = new KsqlConfig(properties);
     final KsqlEngine ksqlEngine = new KsqlEngine(
         ksqlConfig,
         new KafkaTopicClientImpl(
@@ -105,6 +97,7 @@
         queriesFile);
   }
 
+
   private void showWelcomeMessage() {
     final Console console = System.console();
     if (console == null) {
@@ -113,11 +106,9 @@
     try (PrintWriter writer =
              new PrintWriter(new OutputStreamWriter(System.out, StandardCharsets.UTF_8))) {
       WelcomeMsgUtils.displayWelcomeMessage(80, writer);
-      writer.printf(
-          "Server %s started with query file %s. Interactive mode is disabled.\n",
+      writer.printf("Server %s started with query file %s. Interactive mode is disabled.\n",
           Version.getVersion(),
-          queriesFile
-      );
+          queriesFile);
     }
   }
 
