--- conflicted
+++ resolved
@@ -17,13 +17,9 @@
 
 import com.fasterxml.jackson.databind.DeserializationFeature;
 import com.fasterxml.jackson.databind.ObjectMapper;
-<<<<<<< HEAD
-import com.fasterxml.jackson.datatype.jdk8.Jdk8Module;
 import com.google.common.annotations.VisibleForTesting;
 import com.google.common.collect.ImmutableList;
 import io.confluent.ksql.json.JsonMapper;
-=======
->>>>>>> d138d747
 import io.confluent.ksql.rest.client.exception.KsqlRestClientException;
 import io.confluent.ksql.rest.client.properties.LocalProperties;
 import io.confluent.ksql.rest.entity.CommandStatus;
@@ -425,18 +421,12 @@
     }
   }
 
-<<<<<<< HEAD
   private static Client buildClient(
       final ClientBuilder clientBuilder,
       final SslClientConfigurer sslClientConfigurer,
       final Map<String, String> props
   ) {
-    final ObjectMapper objectMapper = JsonMapper.INSTANCE.mapper;
-    objectMapper.configure(DeserializationFeature.FAIL_ON_UNKNOWN_PROPERTIES, false);
-=======
-  private static Client buildClient() {
     final ObjectMapper objectMapper = JsonMapper.INSTANCE.mapper.copy();
->>>>>>> d138d747
     objectMapper.configure(DeserializationFeature.FAIL_ON_NULL_FOR_PRIMITIVES, false);
     final JacksonMessageBodyProvider jsonProvider = new JacksonMessageBodyProvider(objectMapper);
 
