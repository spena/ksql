--- conflicted
+++ resolved
@@ -92,21 +92,10 @@
   }
 
   @POST
-<<<<<<< HEAD
   public Response streamQuery(
       @Context final ServiceContext serviceContext,
       final KsqlRequest request
   ) throws Exception {
-    if (!ksqlEngine.isAcceptingStatements()) {
-      return Errors.serverErrorForStatement(
-          new KsqlException("Cluster has been terminated."),
-          "The cluster has been terminated. No new request will be accepted.",
-          new KsqlEntityList());
-    }
-
-=======
-  public Response streamQuery(final KsqlRequest request) throws Exception {
->>>>>>> 1bf2b829
     activenessRegistrar.updateLastRequestTime();
 
     final PreparedStatement<?> statement = parseStatement(request);
