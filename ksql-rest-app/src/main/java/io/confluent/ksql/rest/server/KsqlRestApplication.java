--- conflicted
+++ resolved
@@ -103,12 +103,8 @@
   private final StreamedQueryResource streamedQueryResource;
   private final KsqlResource ksqlResource;
   private final boolean isUiEnabled;
-<<<<<<< HEAD
   private final ServerInfo serverInfo;
-=======
   private final String uiFolder;
-
->>>>>>> e1ff0ad8
   private final Thread commandRunnerThread;
   private final VersionCheckerAgent versionChckerAgent;
 
@@ -146,7 +142,7 @@
       log.warn("System property {} is not set. User interface will be disabled",
           KsqlRestConfig.INSTALL_DIR_CONFIG);
       this.uiFolder = null;
-    } else if (isUiEnabled){
+    } else if (isUiEnabled) {
       this.uiFolder = ksqlInstallDir + "/ui";
     } else {
       this.uiFolder = null;
