/*
 * Copyright 2019 Confluent Inc.
 *
 * Licensed under the Confluent Community License (the "License"); you may not use
 * this file except in compliance with the License.  You may obtain a copy of the
 * License at
 *
 * http://www.confluent.io/confluent-community-license
 *
 * Unless required by applicable law or agreed to in writing, software
 * distributed under the License is distributed on an "AS IS" BASIS, WITHOUT
 * WARRANTIES OF ANY KIND, either express or implied.  See the License for the
 * specific language governing permissions and limitations under the License.
 */

package io.confluent.ksql.test.tools;

import static java.util.Objects.requireNonNull;
import static org.hamcrest.MatcherAssert.assertThat;
import static org.hamcrest.Matchers.hasEntry;
import static org.hamcrest.Matchers.is;
import static org.junit.matchers.JUnitMatchers.isThrowable;

import com.fasterxml.jackson.databind.JsonNode;
import com.google.common.annotations.VisibleForTesting;
import com.google.common.collect.ImmutableList;
import com.google.common.collect.ImmutableMap;
import com.google.common.collect.ImmutableSet;
import io.confluent.common.utils.TestUtils;
import io.confluent.kafka.schemaregistry.client.MockSchemaRegistryClient;
import io.confluent.kafka.schemaregistry.client.SchemaRegistryClient;
import io.confluent.ksql.engine.KsqlEngine;
import io.confluent.ksql.function.FunctionRegistry;
import io.confluent.ksql.function.InternalFunctionRegistry;
import io.confluent.ksql.function.MutableFunctionRegistry;
import io.confluent.ksql.function.UdfLoaderUtil;
import io.confluent.ksql.internal.KsqlEngineMetrics;
import io.confluent.ksql.logging.processing.ProcessingLogContext;
import io.confluent.ksql.metastore.MetaStoreImpl;
import io.confluent.ksql.metastore.MutableMetaStore;
import io.confluent.ksql.query.id.SequentialQueryIdGenerator;
import io.confluent.ksql.services.DefaultConnectClient;
import io.confluent.ksql.services.DefaultServiceContext;
import io.confluent.ksql.services.DisabledKsqlClient;
import io.confluent.ksql.services.ServiceContext;
import io.confluent.ksql.test.model.PostConditionsNode.PostTopicNode;
import io.confluent.ksql.test.tools.TopicInfoCache.TopicInfo;
import io.confluent.ksql.test.tools.stubs.StubKafkaClientSupplier;
import io.confluent.ksql.test.tools.stubs.StubKafkaService;
import io.confluent.ksql.test.tools.stubs.StubKafkaTopicClient;
import io.confluent.ksql.util.KsqlConfig;
import io.confluent.ksql.util.KsqlException;
import io.confluent.ksql.util.KsqlServerException;
import java.io.Closeable;
import java.util.Collection;
import java.util.Collections;
import java.util.Iterator;
import java.util.List;
import java.util.Map;
import java.util.Objects;
import java.util.Optional;
import java.util.OptionalInt;
import java.util.Set;
import java.util.function.Function;
import java.util.stream.Collectors;
import org.apache.kafka.clients.consumer.ConsumerConfig;
import org.apache.kafka.clients.consumer.ConsumerRecord;
import org.apache.kafka.clients.producer.ProducerRecord;
import org.apache.kafka.streams.StreamsConfig;
import org.apache.kafka.streams.TopologyTestDriver;
import org.hamcrest.Matcher;
import org.hamcrest.StringDescription;

// CHECKSTYLE_RULES.OFF: ClassDataAbstractionCoupling
@SuppressWarnings("deprecation")
public class TestExecutor implements Closeable {
  // CHECKSTYLE_RULES.ON: ClassDataAbstractionCoupling

  private static final ImmutableMap<String, Object> BASE_CONFIG = ImmutableMap
      .<String, Object>builder()
      .put(ConsumerConfig.BOOTSTRAP_SERVERS_CONFIG, "localhost:0")
      .put(ConsumerConfig.AUTO_COMMIT_INTERVAL_MS_CONFIG, 0)
      .put(ConsumerConfig.AUTO_OFFSET_RESET_CONFIG, "earliest")
      .put(StreamsConfig.CACHE_MAX_BYTES_BUFFERING_CONFIG, 0)
      .put(KsqlConfig.KSQL_SERVICE_ID_CONFIG, "some.ksql.service.id")
      .build();

  private final ServiceContext serviceContext;
  private final KsqlEngine ksqlEngine;
  private final Map<String, ?> config = baseConfig();
  private final StubKafkaService kafka;
  private final TopologyBuilder topologyBuilder;
  private final TopicInfoCache topicInfoCache;

<<<<<<< HEAD
  public static TestExecutor create() {
    final StubKafkaService kafkaService = StubKafkaService.create();
    final StubKafkaClientSupplier kafkaClientSupplier = new StubKafkaClientSupplier();
    final ServiceContext serviceContext = getServiceContext(kafkaClientSupplier);

    return new TestExecutor(
        kafkaService,
        serviceContext,
        getKsqlEngine(serviceContext),
        TestExecutorUtil::buildStreamsTopologyTestDrivers
    );
=======
  public TestExecutor(final Optional<String> extensionDir) {
    this(StubKafkaService.create(), getServiceContext(), extensionDir);
>>>>>>> 491e9e6d
  }

  @VisibleForTesting
  TestExecutor(
      final StubKafkaService kafka,
      final ServiceContext serviceContext,
      final KsqlEngine ksqlEngine,
      final TopologyBuilder topologyBuilder
  ) {
    this.kafka = requireNonNull(kafka, "stubKafkaService");
    this.serviceContext = requireNonNull(serviceContext, "serviceContext");
    this.ksqlEngine = requireNonNull(ksqlEngine, "ksqlEngine");
    this.topologyBuilder = requireNonNull(topologyBuilder, "topologyBuilder");
    this.topicInfoCache = new TopicInfoCache(ksqlEngine, serviceContext.getSchemaRegistryClient());
  }

<<<<<<< HEAD
  public void buildAndExecuteQuery(
      final TestCase testCase,
      final TestExecutionListener listener
  ) {
=======
  private TestExecutor(
      final StubKafkaService stubKafkaService,
      final ServiceContext serviceContext,
      final Optional<String> extensionDir
  ) {
    this(
        stubKafkaService,
        serviceContext,
        getKsqlEngine(serviceContext, extensionDir),
        TestExecutorUtil::buildStreamsTopologyTestDrivers,
        KafkaStreamsInternalTopicsAccessor::getInternalTopics
    );
  }

  public void buildAndExecuteQuery(final TestCase testCase) {

>>>>>>> 491e9e6d
    topicInfoCache.clear();

    final KsqlConfig currentConfigs = new KsqlConfig(config);
    final Map<String, String> persistedConfigs = testCase.persistedProperties();
    final KsqlConfig ksqlConfig = persistedConfigs.isEmpty() ? currentConfigs :
        currentConfigs.overrideBreakingConfigsWithOriginalValues(persistedConfigs);

    try {
      final List<TopologyTestDriverContainer> topologyTestDrivers = topologyBuilder
          .buildStreamsTopologyTestDrivers(
              testCase,
              serviceContext,
              ksqlEngine,
              ksqlConfig,
              kafka,
              listener
          );

      writeInputIntoTopics(testCase.getInputRecords(), kafka);
      final Set<String> inputTopics = testCase.getInputRecords()
          .stream()
          .map(Record::getTopicName)
          .collect(Collectors.toSet());

      for (final TopologyTestDriverContainer topologyTestDriverContainer : topologyTestDrivers) {
        verifyTopology(testCase);

        final Set<Topic> topicsFromInput = topologyTestDriverContainer.getSourceTopics()
            .stream()
            .filter(topic -> inputTopics.contains(topic.getName()))
            .collect(Collectors.toSet());
        final Set<Topic> topicsFromKafka = topologyTestDriverContainer.getSourceTopics()
            .stream()
            .filter(topic -> !inputTopics.contains(topic.getName()))
            .collect(Collectors.toSet());
        if (!topicsFromInput.isEmpty()) {
          pipeRecordsFromProvidedInput(testCase, topologyTestDriverContainer);
        }
        for (final Topic kafkaTopic : topicsFromKafka) {
          pipeRecordsFromKafka(
              kafkaTopic.getName(),
              topologyTestDriverContainer
          );
        }

        topologyTestDriverContainer.getOutputTopicNames()
            .forEach(topicInfoCache::get);
      }

      verifyOutput(testCase);

      testCase.expectedException().map(ee -> {
        throw new AssertionError("Expected test to throw" + StringDescription.toString(ee));
      });

      kafka.getAllTopics().stream()
          .map(Topic::getName)
          .forEach(topicInfoCache::get);

      final List<PostTopicNode> knownTopics = topicInfoCache.all().stream()
          .map(ti -> {
            final Topic topic = kafka.getTopic(ti.getTopicName());

            final OptionalInt partitions = topic == null
                ? OptionalInt.empty()
                : OptionalInt.of(topic.getNumPartitions());

            return new PostTopicNode(
                ti.getTopicName(),
                ti.getKeyFormat(),
                ti.getValueFormat(),
                partitions
            );
          })
          .collect(Collectors.toList());

      testCase.getPostConditions().verify(ksqlEngine.getMetaStore(), knownTopics);

      listener.runComplete(knownTopics);

    } catch (final RuntimeException e) {
      final Optional<Matcher<Throwable>> expectedExceptionMatcher = testCase.expectedException();
      if (!expectedExceptionMatcher.isPresent()) {
        throw e;
      }

      assertThat(e, isThrowable(expectedExceptionMatcher.get()));
    }
  }

  public void close() {
    serviceContext.close();
    ksqlEngine.close();
  }

  private void verifyOutput(final TestCase testCase) {
    final boolean ranWithInsertStatements = testCase.getInputRecords().size() == 0;

    final Map<String, List<Record>> expectedByTopic = testCase.getOutputRecords().stream()
        .collect(Collectors.groupingBy(Record::getTopicName));

    final Map<String, List<ProducerRecord<?, ?>>> actualByTopic = expectedByTopic.keySet().stream()
        .collect(Collectors.toMap(Function.identity(), kafka::readRecords));

    expectedByTopic.forEach((kafkaTopic, expectedRecords) ->
        validateTopicData(
            kafkaTopic,
            expectedRecords,
            actualByTopic.getOrDefault(kafkaTopic, ImmutableList.of()),
            ranWithInsertStatements
        ));
  }

  private void validateTopicData(
      final String topicName,
      final List<Record> expected,
      final Collection<ProducerRecord<?, ?>> actual,
      final boolean ranWithInsertStatements
  ) {
    if (actual.size() != expected.size()) {
      throw new KsqlException("Topic " + topicName + ". Expected <" + expected.size()
          + "> records but it was <" + actual.size() + ">\n" + getActualsForErrorMessage(actual));
    }

    final TopicInfo topicInfo = topicInfoCache.get(topicName);

    final Iterator<Record> expectedIt = expected.iterator();
    final Iterator<ProducerRecord<?, ?>> actualIt = actual.iterator();

    int i = 0;
    while (actualIt.hasNext() && expectedIt.hasNext()) {
      final Record expectedRecord = topicInfo.coerceRecord(expectedIt.next(), i);
      final ProducerRecord<?, ?> actualProducerRecord = actualIt.next();

      validateCreatedMessage(
          topicName,
          expectedRecord,
          actualProducerRecord,
          ranWithInsertStatements,
          i
      );

      i++;
    }
  }

  private static String getActualsForErrorMessage(final Collection<ProducerRecord<?, ?>> actual) {
    return actual.stream()
        .map(TestExecutor::getProducerRecordInString)
        .collect(Collectors.joining(System.lineSeparator(), "Actual records: \n", ""));
  }

  private static String getProducerRecordInString(final ProducerRecord<?, ?> producerRecord) {
    final Object value = producerRecord.value() instanceof String
        ? "\"" + producerRecord.value() + "\""
        : producerRecord.value();

    return "<" + producerRecord.key() + ", "
        + value + "> with timestamp="
        + producerRecord.timestamp();
  }

  private static void verifyTopology(final TestCase testCase) {
    testCase.getExpectedTopology().ifPresent(expected -> {
      final String expectedTopology = expected.getTopology();
      final String actualTopology = testCase.getGeneratedTopologies().get(0);
      assertThat("Generated topology differs from that built by previous versions of KSQL"
              + " - this likely means there is a non-backwards compatible change.\n"
              + "THIS IS BAD!",
          actualTopology, is(expectedTopology));

      final Map<String, String> generated = testCase.getGeneratedSchemas();
      for (final Map.Entry<String, String> e : expected.getSchemas().entrySet()) {
        assertThat("Schemas used by topology differ "
                + "from those used by previous versions"
                + " of KSQL - this is likely to mean there is a non-backwards compatible change."
                + "\n"
                + "THIS IS BAD!",
            generated, hasEntry(e.getKey(), e.getValue()));
      }
    });
  }

  private void pipeRecordsFromProvidedInput(
      final TestCase testCase,
      final TopologyTestDriverContainer testDriver
  ) {
    int inputRecordIndex = 0;
    for (final Record record : testCase.getInputRecords()) {
      if (testDriver.getSourceTopicNames().contains(record.getTopicName())) {

        final TopicInfo topicInfo = topicInfoCache.get(record.getTopicName());

        final Record coerced = topicInfo.coerceRecord(record, inputRecordIndex);

        processSingleRecord(
            coerced.asProducerRecord(),
            testDriver,
            ImmutableSet.copyOf(kafka.getAllTopics())
        );
      }
      ++inputRecordIndex;
    }
  }

  private void pipeRecordsFromKafka(
      final String kafkaTopicName,
      final TopologyTestDriverContainer topologyTestDriverContainer
  ) {
    kafka.readRecords(kafkaTopicName)
        .forEach(rec -> processSingleRecord(
            rec,
            topologyTestDriverContainer,
            ImmutableSet.of()
        ));
  }

  private void processSingleRecord(
      final ProducerRecord<?, ?> producedRecord,
      final TopologyTestDriverContainer testDriver,
      final Set<Topic> possibleSinkTopics
  ) {
    final String topicName = producedRecord.topic();
    final TopicInfo topicInfo = topicInfoCache.get(topicName);

    final ConsumerRecord<byte[], byte[]> consumerRecord =
        new org.apache.kafka.streams.test.ConsumerRecordFactory<>(
            topicInfo.getKeySerializer(),
            topicInfo.getValueSerializer()
        ).create(
            topicName,
            producedRecord.key(),
            producedRecord.value(),
            producedRecord.timestamp()
        );

    testDriver.getTopologyTestDriver().pipeInput(consumerRecord);

    final Topic sinkTopic = testDriver.getSinkTopic();

    processRecordsForTopic(
        testDriver.getTopologyTestDriver(),
        sinkTopic
    );

    for (final Topic possibleSinkTopic : possibleSinkTopics) {
      if (possibleSinkTopic.getName().equals(sinkTopic.getName())) {
        continue;
      }
      processRecordsForTopic(
          testDriver.getTopologyTestDriver(),
          possibleSinkTopic
      );
    }
  }

  private void processRecordsForTopic(
      final TopologyTestDriver topologyTestDriver,
      final Topic sinkTopic
  ) {
    int idx = 0;
    while (true) {
      final ProducerRecord<?, ?> producerRecord = readOutput(topologyTestDriver, sinkTopic, idx++);
      if (producerRecord == null) {
        break;
      }

      kafka.writeRecord(producerRecord);
    }
  }

  private ProducerRecord<?, ?> readOutput(
      final TopologyTestDriver topologyTestDriver,
      final Topic sinkTopic,
      final int idx
  ) {
    try {
      final TopicInfo topicInfo = topicInfoCache.get(sinkTopic.getName());

      return topologyTestDriver.readOutput(
          sinkTopic.getName(),
          topicInfo.getKeyDeserializer(),
          topicInfo.getValueDeserializer()
      );
    } catch (final Exception e) {
      throw new AssertionError("Topic " + sinkTopic.getName()
          + ": Failed to read record " + idx
          + ". " + e.getMessage(),
          e
      );
    }
  }

  static ServiceContext getServiceContext() {
    final StubKafkaClientSupplier kafkaClientSupplier = new StubKafkaClientSupplier();
    return getServiceContext(kafkaClientSupplier);
  }

  private static ServiceContext getServiceContext(
      final StubKafkaClientSupplier kafkaClientSupplier
  ) {
    final SchemaRegistryClient schemaRegistryClient = new MockSchemaRegistryClient();

    return new DefaultServiceContext(
        kafkaClientSupplier,
        () -> kafkaClientSupplier.getAdmin(Collections.emptyMap()),
        new StubKafkaTopicClient(),
        () -> schemaRegistryClient,
        () -> new DefaultConnectClient("http://localhost:8083", Optional.empty()),
        DisabledKsqlClient::instance
    );
  }

  static KsqlEngine getKsqlEngine(final ServiceContext serviceContext,
      final Optional<String> extensionDir) {
    final FunctionRegistry functionRegistry;
    if (extensionDir.isPresent()) {
      final MutableFunctionRegistry mutable = new InternalFunctionRegistry();
      UdfLoaderUtil.load(mutable, extensionDir.get());
      functionRegistry = mutable;
    } else {
      functionRegistry = TestFunctionRegistry.INSTANCE.get();
    }
    final MutableMetaStore metaStore = new MetaStoreImpl(functionRegistry);
    return new KsqlEngine(
        serviceContext,
        ProcessingLogContext.create(),
        "test_instance_",
        metaStore,
        (engine) -> new KsqlEngineMetrics(
            "",
            engine,
            Collections.emptyMap(),
            Optional.empty()),
        new SequentialQueryIdGenerator()
    );
  }

  public static Map<String, ?> baseConfig() {
    return ImmutableMap.<String, Object>builder()
        .putAll(BASE_CONFIG)
        .put(StreamsConfig.STATE_DIR_CONFIG, TestUtils.tempDirectory().getPath())
        .build();
  }

  private static void writeInputIntoTopics(
      final List<Record> inputRecords,
      final StubKafkaService kafka
  ) {
    inputRecords.stream()
        .map(Record::asProducerRecord)
        .forEach(kafka::writeRecord);
  }

  private static void validateCreatedMessage(
      final String topicName,
      final Record expectedRecord,
      final ProducerRecord<?, ?> actualProducerRecord,
      final boolean ranWithInsertStatements,
      final int messageIndex
  ) {
    final Object actualKey = actualProducerRecord.key();
    final Object actualValue = actualProducerRecord.value();
    final long actualTimestamp = actualProducerRecord.timestamp();

    final Object expectedKey = expectedRecord.key();
    final JsonNode expectedValue = expectedRecord.getJsonValue()
        .orElseThrow(() -> new KsqlServerException(
            "could not get expected value from test record: " + expectedRecord));
    final long expectedTimestamp = expectedRecord.timestamp().orElse(actualTimestamp);

    final AssertionError error = new AssertionError(
        "Topic '" + topicName + "', message " + messageIndex
            + ": Expected <" + expectedKey + ", " + expectedValue + "> "
            + "with timestamp=" + expectedTimestamp
            + " but was " + getProducerRecordInString(actualProducerRecord));

    if (!Objects.equals(actualKey, expectedKey)) {
      throw error;
    }

    if (!ExpectedRecordComparator.matches(actualValue, expectedValue)) {
      throw error;
    }

    if ((actualTimestamp != expectedTimestamp)
        && (!ranWithInsertStatements || expectedTimestamp != 0L)) {
      throw error;
    }
  }

  interface TopologyBuilder {

    List<TopologyTestDriverContainer> buildStreamsTopologyTestDrivers(
        TestCase testCase,
        ServiceContext serviceContext,
        KsqlEngine ksqlEngine,
        KsqlConfig ksqlConfig,
        StubKafkaService stubKafkaService,
        TestExecutionListener listener
    );
  }
}<|MERGE_RESOLUTION|>--- conflicted
+++ resolved
@@ -92,8 +92,7 @@
   private final TopologyBuilder topologyBuilder;
   private final TopicInfoCache topicInfoCache;
 
-<<<<<<< HEAD
-  public static TestExecutor create() {
+  public static TestExecutor create(final Optional<String> extensionDir) {
     final StubKafkaService kafkaService = StubKafkaService.create();
     final StubKafkaClientSupplier kafkaClientSupplier = new StubKafkaClientSupplier();
     final ServiceContext serviceContext = getServiceContext(kafkaClientSupplier);
@@ -101,13 +100,9 @@
     return new TestExecutor(
         kafkaService,
         serviceContext,
-        getKsqlEngine(serviceContext),
+        getKsqlEngine(serviceContext, extensionDir),
         TestExecutorUtil::buildStreamsTopologyTestDrivers
     );
-=======
-  public TestExecutor(final Optional<String> extensionDir) {
-    this(StubKafkaService.create(), getServiceContext(), extensionDir);
->>>>>>> 491e9e6d
   }
 
   @VisibleForTesting
@@ -124,29 +119,10 @@
     this.topicInfoCache = new TopicInfoCache(ksqlEngine, serviceContext.getSchemaRegistryClient());
   }
 
-<<<<<<< HEAD
   public void buildAndExecuteQuery(
       final TestCase testCase,
       final TestExecutionListener listener
-  ) {
-=======
-  private TestExecutor(
-      final StubKafkaService stubKafkaService,
-      final ServiceContext serviceContext,
-      final Optional<String> extensionDir
-  ) {
-    this(
-        stubKafkaService,
-        serviceContext,
-        getKsqlEngine(serviceContext, extensionDir),
-        TestExecutorUtil::buildStreamsTopologyTestDrivers,
-        KafkaStreamsInternalTopicsAccessor::getInternalTopics
-    );
-  }
-
-  public void buildAndExecuteQuery(final TestCase testCase) {
-
->>>>>>> 491e9e6d
+  )  {
     topicInfoCache.clear();
 
     final KsqlConfig currentConfigs = new KsqlConfig(config);
