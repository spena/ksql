<?xml version="1.0" encoding="UTF-8"?>
<project xmlns="http://maven.apache.org/POM/4.0.0"
         xmlns:xsi="http://www.w3.org/2001/XMLSchema-instance"
         xsi:schemaLocation="http://maven.apache.org/POM/4.0.0 http://maven.apache.org/xsd/maven-4.0.0.xsd">
    <modelVersion>4.0.0</modelVersion>

    <parent>
        <groupId>io.confluent</groupId>
        <artifactId>rest-utils-parent</artifactId>
        <version>5.1.4-SNAPSHOT</version>
    </parent>

    <groupId>io.confluent.ksql</groupId>
    <artifactId>ksql-parent</artifactId>
    <packaging>pom</packaging>
    <name>ksql-parent</name>
    <version>5.1.4-SNAPSHOT</version>
    <licenses>
        <license>
            <name>Confluent Community License</name>
            <url>http://www.confluent.io/confluent-community-license</url>
            <distribution>repo</distribution>
        </license>
    </licenses>

    <modules>
        <module>ksql-udf</module>
        <module>ksql-common</module>
        <module>ksql-serde</module>
        <module>ksql-metastore</module>
        <module>ksql-parser</module>
        <module>ksql-engine</module>
        <module>ksql-tools</module>
        <module>ksql-cli</module>
        <module>ksql-examples</module>
        <module>ksql-rest-app</module>
        <module>ksql-version-metrics-client</module>
        <module>ksql-console-scripts</module>
        <module>ksql-package</module>
        <module>ksql-test-util</module>
    </modules>

    <repositories>
        <repository>
            <id>confluent</id>
            <url>http://packages.confluent.io/maven/</url>
        </repository>
        <repository>
            <id>confluent-snapshots</id>
            <url>https://s3-us-west-2.amazonaws.com/confluent-snapshots/</url>
        </repository>
    </repositories>

    <pluginRepositories>
        <pluginRepository>
            <id>confluent</id>
            <url>http://packages.confluent.io/maven/</url>
        </pluginRepository>
        <pluginRepository>
            <id>confluent-snapshots</id>
            <url>https://s3-us-west-2.amazonaws.com/confluent-snapshots/</url>
            <snapshots>
                <enabled>true</enabled>
            </snapshots>
        </pluginRepository>
    </pluginRepositories>

    <properties>
        <apache.directory.server.version>2.0.0-M22</apache.directory.server.version>
        <apache.directory.api.version>1.0.0-M33</apache.directory.api.version>
        <confluent.maven.repo>http://packages.confluent.io/maven/</confluent.maven.repo>
        <exec-maven-plugin.version>1.2.1</exec-maven-plugin.version>
        <podam.version>6.0.2.RELEASE</podam.version>
        <airlift.version>0.29</airlift.version>
        <airline.version>2.6.0</airline.version>
        <antlr.version>4.7</antlr.version>
        <csv.version>1.4</csv.version>
        <gson.version>2.8.5</gson.version>
        <guava.version>24.0-jre</guava.version>
        <inject.version>1</inject.version>
        <janino.version>3.0.7</janino.version>
        <jline.version>3.9.0</jline.version>
        <jna.version>4.4.0</jna.version>
        <jsr305.version>3.0.2</jsr305.version>
        <really.executable.jar.version>1.5.0</really.executable.jar.version>
        <generext.version>1.0.2</generext.version>
        <hamcrest.version>1.3</hamcrest.version>
        <avro.random.generator.version>0.2.1</avro.random.generator.version>
        <apache.curator.version>2.9.0</apache.curator.version>
    </properties>

    <dependencyManagement>
        <dependencies>
            <!-- Cross-submodule dependencies -->

            <dependency>
                <groupId>io.confluent.ksql</groupId>
                <artifactId>ksql-common</artifactId>
                <version>${project.version}</version>
            </dependency>

            <dependency>
                <groupId>io.confluent.ksql</groupId>
                <artifactId>ksql-udf</artifactId>
                <version>${project.version}</version>
            </dependency>

            <dependency>
                <groupId>io.confluent.ksql</groupId>
                <artifactId>ksql-serde</artifactId>
                <version>${project.version}</version>
            </dependency>

            <dependency>
                <groupId>io.confluent.ksql</groupId>
                <artifactId>ksql-metastore</artifactId>
                <version>${project.version}</version>
            </dependency>

            <dependency>
                <groupId>io.confluent.ksql</groupId>
                <artifactId>ksql-cli</artifactId>
                <version>${project.version}</version>
            </dependency>

            <dependency>
                <groupId>io.confluent.ksql</groupId>
                <artifactId>ksql-engine</artifactId>
                <version>${project.version}</version>
            </dependency>

            <dependency>
                <groupId>io.confluent.ksql</groupId>
                <artifactId>ksql-parser</artifactId>
                <version>${project.version}</version>
            </dependency>

            <dependency>
                <groupId>io.confluent.ksql</groupId>
                <artifactId>ksql-examples</artifactId>
                <version>${project.version}</version>
            </dependency>

            <dependency>
                <groupId>io.confluent.ksql</groupId>
                <artifactId>ksql-rest-app</artifactId>
                <version>${project.version}</version>
            </dependency>

            <dependency>
                <groupId>io.confluent.ksql</groupId>
                <artifactId>ksql-version-metrics-client</artifactId>
                <version>${project.version}</version>
            </dependency>

            <dependency>
                <groupId>io.confluent.ksql</groupId>
                <artifactId>package-ksql</artifactId>
                <version>${project.version}</version>
            </dependency>
            <!-- End cross-submodule dependencies -->

            <!-- Confluent dependencies -->
            <dependency>
                <groupId>io.confluent</groupId>
                <artifactId>kafka-connect-avro-converter</artifactId>
                <version>${confluent.version}</version>
            </dependency>

            <dependency>
                <groupId>io.confluent</groupId>
                <artifactId>kafka-json-serializer</artifactId>
                <version>${confluent.version}</version>
            </dependency>

            <dependency>
                <groupId>io.confluent</groupId>
                <artifactId>rest-utils</artifactId>
                <version>${confluent.version}</version>
            </dependency>

            <dependency>
                <groupId>io.confluent</groupId>
                <artifactId>kafka-avro-serializer</artifactId>
                <version>${confluent.version}</version>
            </dependency>

            <dependency>
                <groupId>io.confluent</groupId>
                <artifactId>kafka-schema-registry-client</artifactId>
                <version>${confluent.version}</version>
            </dependency>

            <dependency>
                <groupId>io.confluent.support</groupId>
                <artifactId>support-metrics-common</artifactId>
                <version>${confluent.version}</version>
            </dependency>

            <!-- End Confluent dependencies -->

            <dependency>
                <groupId>com.github.rvesse</groupId>
                <artifactId>airline</artifactId>
                <version>${airline.version}</version>
            </dependency>

            <dependency>
                <groupId>com.google.code.findbugs</groupId>
                <artifactId>jsr305</artifactId>
                <version>${jsr305.version}</version>
            </dependency>

            <dependency>
                <groupId>com.google.guava</groupId>
                <artifactId>guava</artifactId>
                <version>${guava.version}</version>
            </dependency>

            <dependency>
                <groupId>io.airlift</groupId>
                <artifactId>slice</artifactId>
                <version>${airlift.version}</version>
            </dependency>

            <dependency>
                <groupId>javax.inject</groupId>
                <artifactId>javax.inject</artifactId>
                <version>${inject.version}</version>
            </dependency>

            <dependency>
                <groupId>net.java.dev.jna</groupId>
                <artifactId>jna</artifactId>
                <version>${jna.version}</version>
            </dependency>

            <dependency>
                <groupId>org.antlr</groupId>
                <artifactId>antlr4-runtime</artifactId>
                <version>${antlr.version}</version>
            </dependency>

            <dependency>
                <groupId>org.apache.avro</groupId>
                <artifactId>avro</artifactId>
                <version>${avro.version}</version>
            </dependency>

            <dependency>
                <groupId>org.apache.commons</groupId>
                <artifactId>commons-csv</artifactId>
                <version>${csv.version}</version>
            </dependency>

            <dependency>
                <groupId>com.google.code.gson</groupId>
                <artifactId>gson</artifactId>
                <version>${gson.version}</version>
            </dependency>

            <dependency>
                <groupId>org.codehaus.janino</groupId>
                <artifactId>janino</artifactId>
                <version>${janino.version}</version>
            </dependency>

            <dependency>
                <groupId>org.jline</groupId>
                <artifactId>jline</artifactId>
                <version>${jline.version}</version>
            </dependency>
<<<<<<< HEAD

            <dependency>
                <groupId>com.fasterxml.jackson.core</groupId>
                <artifactId>jackson-databind</artifactId>
                <version>${jackson.version}</version>
            </dependency>

            <dependency>
                <groupId>com.google.guava</groupId>
                <artifactId>guava-testlib</artifactId>
                <version>${guava.version}</version>
                <scope>test</scope>
            </dependency>
=======
>>>>>>> 92b29cb1
        </dependencies>
    </dependencyManagement>

    <dependencies>
        <!-- Every child project uses slf4j/log4j for logging, might as well just include them here automatically -->
        <dependency>
            <groupId>org.slf4j</groupId>
            <artifactId>slf4j-api</artifactId>
        </dependency>

        <dependency>
            <groupId>org.slf4j</groupId>
            <artifactId>slf4j-log4j12</artifactId>
        </dependency>
    </dependencies>

    <build>
        <pluginManagement>
            <plugins>
                <plugin>
                    <artifactId>maven-assembly-plugin</artifactId>
                    <configuration>
                        <tarLongFileMode>posix</tarLongFileMode>
                        <descriptors>
                            <descriptor>src/assembly/package.xml</descriptor>
                        </descriptors>
                    </configuration>
                </plugin>
                <plugin>
                    <groupId>org.codehaus.mojo</groupId>
                    <artifactId>exec-maven-plugin</artifactId>
                    <version>${exec-maven-plugin.version}</version>
                </plugin>
            </plugins>
        </pluginManagement>

        <plugins>
            <plugin>
                <groupId>org.apache.maven.plugins</groupId>
                <artifactId>maven-compiler-plugin</artifactId>
                <configuration>
                    <compilerArgs>
                        <arg>-Xlint:all,-options,-path</arg>
                        <arg>-Werror</arg>
                    </compilerArgs>
                </configuration>
            </plugin>

            <plugin>
                <groupId>org.apache.maven.plugins</groupId>
                <artifactId>maven-checkstyle-plugin</artifactId>
                <configuration>
                    <propertiesLocation>checkstyle/checkstyle.properties</propertiesLocation>
                </configuration>
            </plugin>

            <plugin>
                <groupId>org.codehaus.mojo</groupId>
                <artifactId>exec-maven-plugin</artifactId>
                <executions>
                    <execution>
                        <goals>
                            <goal>java</goal>
                        </goals>
                    </execution>
                </executions>
            </plugin>

            <plugin>
                <groupId>com.github.spotbugs</groupId>
                <artifactId>spotbugs-maven-plugin</artifactId>
                <version>${spotbugs.maven.plugin.version}</version>
                <configuration>
                    <xmlOutput>true</xmlOutput>
                    <excludeFilterFile>findbugs/findbugs-exclude.xml</excludeFilterFile>
                    <effort>Max</effort>
                    <threshold>Max</threshold>
                    <failOnError>true</failOnError>
                </configuration>
                <executions>
                    <!--
                    Ensures that FindBugs inspects source code when project is compiled.
                -->
                    <execution>
                        <id>analyze-compile</id>
                        <phase>compile</phase>
                        <goals>
                            <goal>check</goal>
                        </goals>
                    </execution>
                </executions>
            </plugin>
        </plugins>
    </build>
    <reporting>
        <plugins>

        </plugins>
    </reporting>
</project><|MERGE_RESOLUTION|>--- conflicted
+++ resolved
@@ -270,13 +270,6 @@
                 <artifactId>jline</artifactId>
                 <version>${jline.version}</version>
             </dependency>
-<<<<<<< HEAD
-
-            <dependency>
-                <groupId>com.fasterxml.jackson.core</groupId>
-                <artifactId>jackson-databind</artifactId>
-                <version>${jackson.version}</version>
-            </dependency>
 
             <dependency>
                 <groupId>com.google.guava</groupId>
@@ -284,8 +277,6 @@
                 <version>${guava.version}</version>
                 <scope>test</scope>
             </dependency>
-=======
->>>>>>> 92b29cb1
         </dependencies>
     </dependencyManagement>
 
