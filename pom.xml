<?xml version="1.0" encoding="UTF-8"?>
<project xmlns="http://maven.apache.org/POM/4.0.0"
         xmlns:xsi="http://www.w3.org/2001/XMLSchema-instance"
         xsi:schemaLocation="http://maven.apache.org/POM/4.0.0 http://maven.apache.org/xsd/maven-4.0.0.xsd">
    <modelVersion>4.0.0</modelVersion>

    <parent>
        <groupId>io.confluent</groupId>
        <artifactId>rest-utils-parent</artifactId>
        <version>5.1.0-SNAPSHOT</version>
    </parent>

    <groupId>io.confluent.ksql</groupId>
    <artifactId>ksql-parent</artifactId>
    <packaging>pom</packaging>
    <name>ksql-parent</name>
    <version>5.1.0-SNAPSHOT</version>

    <licenses>
        <license>
            <name>Apache License 2.0</name>
            <url>http://www.apache.org/licenses/LICENSE-2.0.html</url>
            <distribution>repo</distribution>
        </license>
    </licenses>

    <modules>
        <module>ksql-udf</module>
        <module>ksql-common</module>
        <module>ksql-serde</module>
        <module>ksql-metastore</module>
        <module>ksql-parser</module>
        <module>ksql-engine</module>
        <module>ksql-tools</module>
        <module>ksql-cli</module>
        <module>ksql-examples</module>
        <module>ksql-rest-app</module>
        <module>ksql-version-metrics-client</module>
        <module>ksql-console-scripts</module>
        <module>ksql-package</module>
        <module>ksql-test-util</module>
        <module>cp-ksql-cli</module>
        <module>cp-ksql-server</module>
    </modules>

    <repositories>
        <repository>
            <id>confluent</id>
            <url>http://packages.confluent.io/maven/</url>
        </repository>
        <repository>
            <id>confluent-snapshots</id>
            <url>https://s3-us-west-2.amazonaws.com/confluent-snapshots/</url>
        </repository>
    </repositories>

    <pluginRepositories>
        <pluginRepository>
            <id>confluent</id>
            <url>http://packages.confluent.io/maven/</url>
        </pluginRepository>
        <pluginRepository>
            <id>confluent-snapshots</id>
            <url>https://s3-us-west-2.amazonaws.com/confluent-snapshots/</url>
            <snapshots>
                <enabled>true</enabled>
            </snapshots>
        </pluginRepository>
    </pluginRepositories>

    <properties>
        <apache.directory.server.version>2.0.0-M22</apache.directory.server.version>
        <apache.directory.api.version>1.0.0-M33</apache.directory.api.version>
        <confluent.maven.repo>http://packages.confluent.io/maven/</confluent.maven.repo>
        <exec-maven-plugin.version>1.2.1</exec-maven-plugin.version>
        <podam.version>6.0.2.RELEASE</podam.version>
        <airlift.version>0.29</airlift.version>
        <airline.version>2.2.0</airline.version>
        <antlr.version>4.7</antlr.version>
        <csv.version>1.4</csv.version>
        <guava.version>24.0-jre</guava.version>
        <inject.version>1</inject.version>
        <janino.version>3.0.7</janino.version>
        <jline.version>3.9.0</jline.version>
        <jna.version>4.4.0</jna.version>
        <jsr305.version>3.0.2</jsr305.version>
        <really.executable.jar.version>1.5.0</really.executable.jar.version>
        <generext.version>1.0.2</generext.version>
        <hamcrest.version>1.3</hamcrest.version>
        <avro.random.generator.version>0.2.1</avro.random.generator.version>
        <apache.curator.version>2.9.0</apache.curator.version>
    </properties>

    <dependencyManagement>
        <dependencies>
            <!-- Cross-submodule dependencies -->

            <dependency>
                <groupId>io.confluent.ksql</groupId>
                <artifactId>ksql-common</artifactId>
                <version>${project.version}</version>
            </dependency>

            <dependency>
                <groupId>io.confluent.ksql</groupId>
                <artifactId>ksql-udf</artifactId>
                <version>${project.version}</version>
            </dependency>

            <dependency>
                <groupId>io.confluent.ksql</groupId>
                <artifactId>ksql-serde</artifactId>
                <version>${project.version}</version>
            </dependency>

            <dependency>
                <groupId>io.confluent.ksql</groupId>
                <artifactId>ksql-metastore</artifactId>
                <version>${project.version}</version>
            </dependency>

            <dependency>
                <groupId>io.confluent.ksql</groupId>
                <artifactId>ksql-cli</artifactId>
                <version>${project.version}</version>
            </dependency>

            <dependency>
                <groupId>io.confluent.ksql</groupId>
                <artifactId>ksql-engine</artifactId>
                <version>${project.version}</version>
            </dependency>

            <dependency>
                <groupId>io.confluent.ksql</groupId>
                <artifactId>ksql-parser</artifactId>
                <version>${project.version}</version>
            </dependency>

            <dependency>
                <groupId>io.confluent.ksql</groupId>
                <artifactId>ksql-examples</artifactId>
                <version>${project.version}</version>
            </dependency>

            <dependency>
                <groupId>io.confluent.ksql</groupId>
                <artifactId>ksql-rest-app</artifactId>
                <version>${project.version}</version>
            </dependency>

            <dependency>
                <groupId>io.confluent.ksql</groupId>
                <artifactId>ksql-version-metrics-client</artifactId>
                <version>${project.version}</version>
            </dependency>

            <dependency>
                <groupId>io.confluent.ksql</groupId>
                <artifactId>package-ksql</artifactId>
                <version>${project.version}</version>
            </dependency>
            <!-- End cross-submodule dependencies -->

            <!-- Confluent dependencies -->
            <dependency>
                <groupId>io.confluent</groupId>
                <artifactId>kafka-connect-avro-converter</artifactId>
                <version>${confluent.version}</version>
            </dependency>

            <dependency>
                <groupId>io.confluent</groupId>
                <artifactId>kafka-json-serializer</artifactId>
                <version>${confluent.version}</version>
            </dependency>

            <dependency>
                <groupId>io.confluent</groupId>
                <artifactId>rest-utils</artifactId>
                <version>${confluent.version}</version>
            </dependency>

            <dependency>
                <groupId>io.confluent</groupId>
                <artifactId>kafka-avro-serializer</artifactId>
                <version>${confluent.version}</version>
            </dependency>

            <dependency>
                <groupId>io.confluent</groupId>
                <artifactId>kafka-schema-registry-client</artifactId>
                <version>${confluent.version}</version>
            </dependency>

            <dependency>
                <groupId>io.confluent.support</groupId>
                <artifactId>support-metrics-common</artifactId>
                <version>${confluent.version}</version>
            </dependency>

            <!-- End Confluent dependencies -->

            <dependency>
                <groupId>com.github.rvesse</groupId>
                <artifactId>airline</artifactId>
                <version>${airline.version}</version>
            </dependency>

            <dependency>
                <groupId>com.google.code.findbugs</groupId>
                <artifactId>jsr305</artifactId>
                <version>${jsr305.version}</version>
            </dependency>

            <dependency>
                <groupId>com.google.guava</groupId>
                <artifactId>guava</artifactId>
                <version>${guava.version}</version>
            </dependency>

            <dependency>
                <groupId>io.airlift</groupId>
                <artifactId>slice</artifactId>
                <version>${airlift.version}</version>
            </dependency>

            <dependency>
                <groupId>javax.inject</groupId>
                <artifactId>javax.inject</artifactId>
                <version>${inject.version}</version>
            </dependency>

            <dependency>
                <groupId>net.java.dev.jna</groupId>
                <artifactId>jna</artifactId>
                <version>${jna.version}</version>
            </dependency>

            <dependency>
                <groupId>org.antlr</groupId>
                <artifactId>antlr4-runtime</artifactId>
                <version>${antlr.version}</version>
            </dependency>

            <dependency>
                <groupId>org.apache.avro</groupId>
                <artifactId>avro</artifactId>
                <version>${avro.version}</version>
            </dependency>

            <dependency>
                <groupId>org.apache.commons</groupId>
                <artifactId>commons-csv</artifactId>
                <version>${csv.version}</version>
            </dependency>

            <dependency>
                <groupId>org.codehaus.janino</groupId>
                <artifactId>janino</artifactId>
                <version>${janino.version}</version>
            </dependency>

            <dependency>
                <groupId>org.jline</groupId>
                <artifactId>jline</artifactId>
                <version>${jline.version}</version>
            </dependency>

            <dependency>
                <groupId>com.fasterxml.jackson.core</groupId>
                <artifactId>jackson-databind</artifactId>
                <version>${jackson.version}</version>
            </dependency>
        </dependencies>
    </dependencyManagement>

    <dependencies>
        <!-- Every child project uses slf4j/log4j for logging, might as well just include them here automatically -->
        <dependency>
            <groupId>org.slf4j</groupId>
            <artifactId>slf4j-api</artifactId>
        </dependency>

        <dependency>
            <groupId>org.slf4j</groupId>
            <artifactId>slf4j-log4j12</artifactId>
        </dependency>
    </dependencies>

    <build>
        <pluginManagement>
            <plugins>
                <plugin>
                    <artifactId>maven-assembly-plugin</artifactId>
                    <configuration>
                        <tarLongFileMode>posix</tarLongFileMode>
                        <descriptors>
                            <descriptor>src/assembly/package.xml</descriptor>
                        </descriptors>
                    </configuration>
                </plugin>
                <plugin>
                    <groupId>org.codehaus.mojo</groupId>
                    <artifactId>exec-maven-plugin</artifactId>
                    <version>${exec-maven-plugin.version}</version>
                </plugin>
            </plugins>
        </pluginManagement>

        <plugins>
            <plugin>
                <groupId>org.apache.maven.plugins</groupId>
                <artifactId>maven-compiler-plugin</artifactId>
                <configuration>
                    <compilerArgs>
                        <arg>-Xlint:all,-options,-path,-deprecation</arg>
                        <arg>-Werror</arg>
                    </compilerArgs>
                </configuration>
            </plugin>

            <plugin>
                <groupId>org.apache.maven.plugins</groupId>
                <artifactId>maven-checkstyle-plugin</artifactId>
                <configuration>
                    <propertiesLocation>checkstyle/checkstyle.properties</propertiesLocation>
                </configuration>
            </plugin>

            <plugin>
                <groupId>org.codehaus.mojo</groupId>
                <artifactId>exec-maven-plugin</artifactId>
                <executions>
                    <execution>
                        <goals>
                            <goal>java</goal>
                        </goals>
                    </execution>
                </executions>
            </plugin>

            <plugin>
                <groupId>com.github.spotbugs</groupId>
                <artifactId>spotbugs-maven-plugin</artifactId>
                <version>${spotbugs.maven.plugin.version}</version>
                <configuration>
<<<<<<< HEAD
                    <findbugsXmlOutput>true</findbugsXmlOutput>
=======
>>>>>>> 9195ecdf
                    <xmlOutput>true</xmlOutput>
                    <excludeFilterFile>findbugs/findbugs-exclude.xml</excludeFilterFile>
                    <effort>Max</effort>
                    <threshold>Max</threshold>
                    <failOnError>true</failOnError>
                </configuration>
                <executions>
                    <!--
                    Ensures that FindBugs inspects source code when project is compiled.
                -->
                    <execution>
                        <id>analyze-compile</id>
                        <phase>compile</phase>
                        <goals>
                            <goal>check</goal>
                        </goals>
                    </execution>
                </executions>
            </plugin>
        </plugins>
    </build>
    <reporting>
        <plugins>

        </plugins>
    </reporting>
</project><|MERGE_RESOLUTION|>--- conflicted
+++ resolved
@@ -345,10 +345,6 @@
                 <artifactId>spotbugs-maven-plugin</artifactId>
                 <version>${spotbugs.maven.plugin.version}</version>
                 <configuration>
-<<<<<<< HEAD
-                    <findbugsXmlOutput>true</findbugsXmlOutput>
-=======
->>>>>>> 9195ecdf
                     <xmlOutput>true</xmlOutput>
                     <excludeFilterFile>findbugs/findbugs-exclude.xml</excludeFilterFile>
                     <effort>Max</effort>
