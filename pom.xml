<?xml version="1.0" encoding="UTF-8"?>
<!--
  ~ Copyright 2018 Confluent Inc.
  ~
  ~ Licensed under the Confluent Community License (the "License"); you may not use
  ~ this file except in compliance with the License.  You may obtain a copy of the
  ~ License at
  ~
  ~ http://www.confluent.io/confluent-community-license
  ~
  ~ Unless required by applicable law or agreed to in writing, software
  ~ distributed under the License is distributed on an "AS IS" BASIS, WITHOUT
  ~ WARRANTIES OF ANY KIND, either express or implied.  See the License for the
  ~ specific language governing permissions and limitations under the License.
  -->

<project xmlns="http://maven.apache.org/POM/4.0.0"
         xmlns:xsi="http://www.w3.org/2001/XMLSchema-instance"
         xsi:schemaLocation="http://maven.apache.org/POM/4.0.0 http://maven.apache.org/xsd/maven-4.0.0.xsd">
    <modelVersion>4.0.0</modelVersion>

    <parent>
        <groupId>io.confluent</groupId>
        <artifactId>rest-utils-parent</artifactId>
        <version>5.3.4-SNAPSHOT</version>
    </parent>

    <groupId>io.confluent.ksql</groupId>
    <artifactId>ksql-parent</artifactId>
    <packaging>pom</packaging>
    <name>ksql-parent</name>
    <version>5.3.4-SNAPSHOT</version>
    <licenses>
        <license>
            <name>Confluent Community License</name>
            <url>http://www.confluent.io/confluent-community-license</url>
            <distribution>repo</distribution>
        </license>
    </licenses>

    <modules>
        <module>ksql-udf</module>
        <module>ksql-common</module>
        <module>ksql-udf-quickstart</module>
        <module>ksql-serde</module>
        <module>ksql-metastore</module>
        <module>ksql-parser</module>
        <module>ksql-engine</module>
        <module>ksql-tools</module>
        <module>ksql-cli</module>
        <module>ksql-examples</module>
        <module>ksql-rest-app</module>
        <module>ksql-version-metrics-client</module>
        <module>ksql-console-scripts</module>
        <module>ksql-etc</module>
        <module>ksql-package</module>
        <module>ksql-test-util</module>
        <module>ksql-benchmark</module>
        <module>ksql-functional-tests</module>
        <module>ksql-rocksdb-config-setter</module>
    </modules>

    <repositories>
        <repository>
            <id>confluent</id>
            <url>http://packages.confluent.io/maven/</url>
        </repository>
        <repository>
            <id>confluent-snapshots</id>
            <url>https://s3-us-west-2.amazonaws.com/confluent-snapshots/</url>
        </repository>
    </repositories>

    <pluginRepositories>
        <pluginRepository>
            <id>confluent</id>
            <url>http://packages.confluent.io/maven/</url>
        </pluginRepository>
        <pluginRepository>
            <id>confluent-snapshots</id>
            <url>https://s3-us-west-2.amazonaws.com/confluent-snapshots/</url>
            <snapshots>
                <enabled>true</enabled>
            </snapshots>
        </pluginRepository>
    </pluginRepositories>

    <properties>
        <apache.directory.server.version>2.0.0-M22</apache.directory.server.version>
        <apache.directory.api.version>1.0.0-M33</apache.directory.api.version>
        <confluent.maven.repo>http://packages.confluent.io/maven/</confluent.maven.repo>
        <exec-maven-plugin.version>1.2.1</exec-maven-plugin.version>
        <podam.version>6.0.2.RELEASE</podam.version>
        <airlift.version>0.29</airlift.version>
        <airline.version>2.6.0</airline.version>
        <antlr.version>4.7</antlr.version>
        <csv.version>1.4</csv.version>
        <lang3.version>3.3.1</lang3.version>
        <guava.version>24.1.1-jre</guava.version>
        <inject.version>1</inject.version>
        <janino.version>3.0.7</janino.version>
        <jline.version>3.11.0</jline.version>
        <jna.version>4.4.0</jna.version>
        <jsr305.version>3.0.2</jsr305.version>
        <maven.plugins.version>3.0.0-M1</maven.plugins.version>
        <really.executable.jar.version>1.5.0</really.executable.jar.version>
        <generext.version>1.0.2</generext.version>
        <avro.random.generator.version>0.2.2</avro.random.generator.version>
        <apache.curator.version>2.9.0</apache.curator.version>
    </properties>

    <dependencyManagement>
        <dependencies>
            <!-- Cross-submodule dependencies -->

            <dependency>
                <groupId>io.confluent.ksql</groupId>
                <artifactId>ksql-common</artifactId>
                <version>${project.version}</version>
            </dependency>

            <dependency>
                <groupId>io.confluent.ksql</groupId>
                <artifactId>ksql-udf</artifactId>
                <version>${project.version}</version>
            </dependency>

            <dependency>
                <groupId>io.confluent.ksql</groupId>
                <artifactId>ksql-serde</artifactId>
                <version>${project.version}</version>
            </dependency>

            <dependency>
                <groupId>io.confluent.ksql</groupId>
                <artifactId>ksql-metastore</artifactId>
                <version>${project.version}</version>
            </dependency>

            <dependency>
                <groupId>io.confluent.ksql</groupId>
                <artifactId>ksql-cli</artifactId>
                <version>${project.version}</version>
            </dependency>

            <dependency>
                <groupId>io.confluent.ksql</groupId>
                <artifactId>ksql-engine</artifactId>
                <version>${project.version}</version>
            </dependency>

            <dependency>
                <groupId>io.confluent.ksql</groupId>
                <artifactId>ksql-parser</artifactId>
                <version>${project.version}</version>
            </dependency>

            <dependency>
                <groupId>io.confluent.ksql</groupId>
                <artifactId>ksql-examples</artifactId>
                <version>${project.version}</version>
            </dependency>

            <dependency>
                <groupId>io.confluent.ksql</groupId>
                <artifactId>ksql-rest-app</artifactId>
                <version>${project.version}</version>
            </dependency>

            <dependency>
                <groupId>io.confluent.ksql</groupId>
                <artifactId>ksql-version-metrics-client</artifactId>
                <version>${project.version}</version>
            </dependency>

            <dependency>
                <groupId>io.confluent.ksql</groupId>
                <artifactId>package-ksql</artifactId>
                <version>${project.version}</version>
            </dependency>
            <!-- End cross-submodule dependencies -->

            <!-- Confluent dependencies -->
            <dependency>
                <groupId>io.confluent</groupId>
                <artifactId>kafka-connect-avro-converter</artifactId>
                <version>${confluent.version}</version>
            </dependency>

            <dependency>
                <groupId>io.confluent</groupId>
                <artifactId>kafka-json-serializer</artifactId>
                <version>${confluent.version}</version>
            </dependency>

            <dependency>
                <groupId>io.confluent</groupId>
                <artifactId>rest-utils</artifactId>
                <version>${confluent.version}</version>
            </dependency>

            <dependency>
                <groupId>io.confluent</groupId>
                <artifactId>kafka-avro-serializer</artifactId>
                <version>${confluent.version}</version>
            </dependency>

            <dependency>
                <groupId>io.confluent</groupId>
                <artifactId>kafka-schema-registry-client</artifactId>
                <version>${confluent.version}</version>
            </dependency>

            <dependency>
                <groupId>io.confluent.support</groupId>
                <artifactId>support-metrics-common</artifactId>
                <version>${kafka.version}</version>
            </dependency>

            <dependency>
                <groupId>org.apache.kafka</groupId>
                <artifactId>kafka-log4j-appender</artifactId>
                <version>${kafka.version}</version>
            </dependency>

            <dependency>
                <groupId>io.confluent</groupId>
                <artifactId>common-utils</artifactId>
                <version>${confluent.version}</version>
            </dependency>
            <!-- End Confluent dependencies -->

            <dependency>
                <groupId>com.github.rvesse</groupId>
                <artifactId>airline</artifactId>
                <version>${airline.version}</version>
            </dependency>

            <dependency>
                <groupId>com.google.code.findbugs</groupId>
                <artifactId>jsr305</artifactId>
                <version>${jsr305.version}</version>
            </dependency>

            <dependency>
                <groupId>com.google.guava</groupId>
                <artifactId>guava</artifactId>
                <version>${guava.version}</version>
            </dependency>

            <dependency>
                <groupId>io.airlift</groupId>
                <artifactId>slice</artifactId>
                <version>${airlift.version}</version>
            </dependency>

            <dependency>
                <groupId>javax.inject</groupId>
                <artifactId>javax.inject</artifactId>
                <version>${inject.version}</version>
            </dependency>

            <dependency>
                <groupId>net.java.dev.jna</groupId>
                <artifactId>jna</artifactId>
                <version>${jna.version}</version>
            </dependency>

            <dependency>
                <groupId>org.antlr</groupId>
                <artifactId>antlr4-runtime</artifactId>
                <version>${antlr.version}</version>
            </dependency>

            <dependency>
                <groupId>org.apache.avro</groupId>
                <artifactId>avro</artifactId>
                <version>${avro.version}</version>
                <exclusions>
                    <exclusion>
                        <groupId>com.google.guava</groupId>
                        <artifactId>guava</artifactId>
                    </exclusion>
                </exclusions>
            </dependency>

            <dependency>
                <groupId>org.apache.commons</groupId>
                <artifactId>commons-csv</artifactId>
                <version>${csv.version}</version>
            </dependency>

            <dependency>
                <groupId>org.apache.commons</groupId>
                <artifactId>commons-lang3</artifactId>
                <version>${lang3.version}</version>
            </dependency>

            <dependency>
                <groupId>org.codehaus.janino</groupId>
                <artifactId>janino</artifactId>
                <version>${janino.version}</version>
            </dependency>

            <dependency>
                <groupId>org.jline</groupId>
                <artifactId>jline</artifactId>
                <version>${jline.version}</version>
            </dependency>

            <!-- Required for running tests -->
            <dependency>
                <groupId>junit</groupId>
                <artifactId>junit</artifactId>
                <version>${junit.version}</version>
                <scope>test</scope>
                <exclusions>
                    <exclusion>
                        <groupId>org.hamcrest</groupId>
                        <artifactId>hamcrest-core</artifactId>
                    </exclusion>
                </exclusions>
            </dependency>

            <dependency>
                <groupId>com.google.guava</groupId>
                <artifactId>guava-testlib</artifactId>
                <version>${guava.version}</version>
                <scope>test</scope>
            </dependency>

        </dependencies>
    </dependencyManagement>

    <dependencies>
        <!-- Every child project uses slf4j/log4j for logging, might as well just include them here automatically -->
        <dependency>
            <groupId>org.slf4j</groupId>
            <artifactId>slf4j-api</artifactId>
        </dependency>

        <dependency>
            <groupId>org.slf4j</groupId>
            <artifactId>slf4j-log4j12</artifactId>
        </dependency>
    </dependencies>

    <build>
        <pluginManagement>
            <plugins>
                <plugin>
                    <artifactId>maven-assembly-plugin</artifactId>
                    <configuration>
                        <tarLongFileMode>posix</tarLongFileMode>
                        <descriptors>
                            <descriptor>src/assembly/package.xml</descriptor>
                        </descriptors>
                    </configuration>
                </plugin>
                <plugin>
                    <groupId>org.codehaus.mojo</groupId>
                    <artifactId>exec-maven-plugin</artifactId>
                    <version>${exec-maven-plugin.version}</version>
                </plugin>
            </plugins>
        </pluginManagement>

        <plugins>
            <plugin>
                <groupId>org.apache.maven.plugins</groupId>
                <artifactId>maven-compiler-plugin</artifactId>
                <configuration>
<<<<<<< HEAD
                    <showWarnings>true</showWarnings>
                    <showDeprecation>true</showDeprecation>
                    <compilerVersion>1.8</compilerVersion>
                    <source>1.8</source>
                    <target>1.8</target>
                </configuration>
                <executions>
                    <execution>
                        <id>compile</id>
                        <phase>process-sources</phase>
                        <goals>
                            <goal>compile</goal>
                        </goals>
                        <configuration>
                            <compilerArgs>
                                <arg>-Xlint:all,-serial,-options,-path</arg>
                                <arg>-parameters</arg>
                                <arg>-Werror</arg>
                            </compilerArgs>
                        </configuration>
                    </execution>
                    <execution>
                        <id>test-compile</id>
                        <goals>
                            <goal>testCompile</goal>
                        </goals>
                        <configuration>
                            <compilerArgs>
                                <arg>-Xlint:all,-options,-path</arg>
                                <arg>-parameters</arg>
                            </compilerArgs>
                        </configuration>
                    </execution>
                </executions>
=======
                    <compilerArgs>
                        <arg>-Xlint:all,-options,-path</arg>
                        <arg>-parameters</arg>
                        <arg>-Werror</arg>
                    </compilerArgs>
                </configuration>
>>>>>>> 365b32bc
            </plugin>

            <plugin>
                <groupId>org.apache.maven.plugins</groupId>
                <artifactId>maven-checkstyle-plugin</artifactId>
                <configuration>
                    <propertiesLocation>checkstyle/checkstyle.properties</propertiesLocation>
                    <suppressionsLocation>checkstyle/suppressions.xml</suppressionsLocation>
                </configuration>
            </plugin>

            <plugin>
                <groupId>org.codehaus.mojo</groupId>
                <artifactId>exec-maven-plugin</artifactId>
                <executions>
                    <execution>
                        <goals>
                            <goal>java</goal>
                        </goals>
                    </execution>
                </executions>
            </plugin>

            <plugin>
                <groupId>com.github.spotbugs</groupId>
                <artifactId>spotbugs-maven-plugin</artifactId>
                <version>${spotbugs.maven.plugin.version}</version>
                <configuration>
                    <xmlOutput>true</xmlOutput>
                    <excludeFilterFile>findbugs/findbugs-exclude.xml</excludeFilterFile>
                    <effort>Max</effort>
                    <threshold>Max</threshold>
                    <failOnError>true</failOnError>
                    <includeTests>true</includeTests>
                </configuration>
                <executions>
                    <!--
                    Ensures that FindBugs inspects source code when project is compiled.
                -->
                    <execution>
                        <id>analyze-compile</id>
                        <phase>compile</phase>
                        <goals>
                            <goal>check</goal>
                        </goals>
                    </execution>
                </executions>
            </plugin>
        </plugins>
    </build>
    <reporting>
        <plugins>

        </plugins>
    </reporting>
</project><|MERGE_RESOLUTION|>--- conflicted
+++ resolved
@@ -370,49 +370,17 @@
                 <groupId>org.apache.maven.plugins</groupId>
                 <artifactId>maven-compiler-plugin</artifactId>
                 <configuration>
-<<<<<<< HEAD
+                    <compilerArgs>
+                        <arg>-Xlint:all,-serial</arg>
+                        <arg>-parameters</arg>
+                        <arg>-Werror</arg>
+                    </compilerArgs>
                     <showWarnings>true</showWarnings>
                     <showDeprecation>true</showDeprecation>
                     <compilerVersion>1.8</compilerVersion>
                     <source>1.8</source>
                     <target>1.8</target>
                 </configuration>
-                <executions>
-                    <execution>
-                        <id>compile</id>
-                        <phase>process-sources</phase>
-                        <goals>
-                            <goal>compile</goal>
-                        </goals>
-                        <configuration>
-                            <compilerArgs>
-                                <arg>-Xlint:all,-serial,-options,-path</arg>
-                                <arg>-parameters</arg>
-                                <arg>-Werror</arg>
-                            </compilerArgs>
-                        </configuration>
-                    </execution>
-                    <execution>
-                        <id>test-compile</id>
-                        <goals>
-                            <goal>testCompile</goal>
-                        </goals>
-                        <configuration>
-                            <compilerArgs>
-                                <arg>-Xlint:all,-options,-path</arg>
-                                <arg>-parameters</arg>
-                            </compilerArgs>
-                        </configuration>
-                    </execution>
-                </executions>
-=======
-                    <compilerArgs>
-                        <arg>-Xlint:all,-options,-path</arg>
-                        <arg>-parameters</arg>
-                        <arg>-Werror</arg>
-                    </compilerArgs>
-                </configuration>
->>>>>>> 365b32bc
             </plugin>
 
             <plugin>
