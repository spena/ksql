--- conflicted
+++ resolved
@@ -94,13 +94,8 @@
     <properties>
         <apache.directory.server.version>2.0.0-M22</apache.directory.server.version>
         <apache.directory.api.version>1.0.0-M33</apache.directory.api.version>
-<<<<<<< HEAD
-        <apache.httpcomponents.version>4.5.9</apache.httpcomponents.version>
+        <apache.httpcomponents.version>4.5.13</apache.httpcomponents.version>
         <confluent.maven.repo>https://packages.confluent.io/maven/</confluent.maven.repo>
-=======
-        <apache.httpcomponents.version>4.5.13</apache.httpcomponents.version>
-        <confluent.maven.repo>http://packages.confluent.io/maven/</confluent.maven.repo>
->>>>>>> 19f4d632
         <exec-maven-plugin.version>1.2.1</exec-maven-plugin.version>
         <podam.version>6.0.2.RELEASE</podam.version>
         <airlift.version>0.29</airlift.version>
