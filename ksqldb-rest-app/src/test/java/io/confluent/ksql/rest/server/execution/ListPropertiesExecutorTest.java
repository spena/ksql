--- conflicted
+++ resolved
@@ -115,9 +115,24 @@
   }
 
   @Test
-<<<<<<< HEAD
   public void shouldListUnresolvedStreamsTopicProperties() {
-=======
+    // When:
+    final PropertiesList properties = (PropertiesList) CustomExecutors.LIST_PROPERTIES.execute(
+        engine.configure("LIST PROPERTIES;")
+            .withConfig(new KsqlConfig(ImmutableMap.of(
+                "ksql.streams.topic.min.insync.replicas", "2"))),
+        mock(SessionProperties.class),
+        engine.getEngine(),
+        engine.getServiceContext()
+    ).orElseThrow(IllegalStateException::new);
+
+    // Then:
+    assertThat(
+        properties.getProperties(),
+        hasItem(new Property("ksql.streams.topic.min.insync.replicas", "KSQL", "2")));
+  }
+
+  @Test
   public void shouldNotListUnrecognizedConnectProps() throws Exception {
     // Given:
     givenConnectWorkerProperties(
@@ -131,16 +146,11 @@
             + "sasl.jaas.config=<potentially sensitive data that should not be shown even though it's a recognized config>\n"
     );
 
->>>>>>> e603484c
     // When:
     final PropertiesList properties = (PropertiesList) CustomExecutors.LIST_PROPERTIES.execute(
         engine.configure("LIST PROPERTIES;")
             .withConfig(new KsqlConfig(ImmutableMap.of(
-<<<<<<< HEAD
-                "ksql.streams.topic.min.insync.replicas", "2"))),
-=======
                 "ksql.connect.worker.config", connectPropsFile))),
->>>>>>> e603484c
         mock(SessionProperties.class),
         engine.getEngine(),
         engine.getServiceContext()
@@ -149,9 +159,6 @@
     // Then:
     assertThat(
         properties.getProperties(),
-<<<<<<< HEAD
-        hasItem(new Property("ksql.streams.topic.min.insync.replicas", "KSQL", "2")));
-=======
         hasItem(new Property("ksql.connect.worker.config", "KSQL", connectPropsFile)));
     assertThat(
         properties.getProperties(),
@@ -176,6 +183,5 @@
       map.put(property.getName(), property.getValue());
     }
     return map;
->>>>>>> e603484c
   }
 }