<?xml version="1.0" encoding="UTF-8"?>
<!--
  ~ Copyright 2018 Confluent Inc.
  ~
  ~ Licensed under the Confluent Community License (the "License"); you may not use
  ~ this file except in compliance with the License.  You may obtain a copy of the
  ~ License at
  ~
  ~ http://www.confluent.io/confluent-community-license
  ~
  ~ Unless required by applicable law or agreed to in writing, software
  ~ distributed under the License is distributed on an "AS IS" BASIS, WITHOUT
  ~ WARRANTIES OF ANY KIND, either express or implied.  See the License for the
  ~ specific language governing permissions and limitations under the License.
  -->

<project xmlns="http://maven.apache.org/POM/4.0.0"
         xmlns:xsi="http://www.w3.org/2001/XMLSchema-instance"
         xsi:schemaLocation="http://maven.apache.org/POM/4.0.0 http://maven.apache.org/xsd/maven-4.0.0.xsd">
    <modelVersion>4.0.0</modelVersion>

    <parent>
        <groupId>io.confluent.ksql</groupId>
        <artifactId>ksql-parent</artifactId>
        <version>5.2.1-SNAPSHOT</version>
    </parent>

    <artifactId>ksql-udf-quickstart</artifactId>
<<<<<<< HEAD
    <version>5.3.0-SNAPSHOT</version>
=======
>>>>>>> a5145f45
    <packaging>maven-archetype</packaging>
    <name>KSQL UDF / UDAF :: Quickstart</name>
    <url>https://github.com/confluentinc/ksql/blob/master/ksql-udf-quickstart</url>
    <description>
        An archetype for building KSQL UDFs and UDAFs
    </description>

<<<<<<< HEAD
    <licenses>
        <license>
            <name>Confluent Community License</name>
            <url>http://www.confluent.io/confluent-community-license</url>
            <distribution>repo</distribution>
        </license>
    </licenses>

    <inceptionYear>2018</inceptionYear>

    <scm>
        <connection>scm:git:https://github.com/confluentinc/ksql.git</connection>
        <developerConnection>scm:git:https://github.com/confluentinc/ksql.git</developerConnection>
        <url>https://github.com/confluentinc/ksql.git</url>
        <tag>HEAD</tag>
    </scm>

    <properties>
        <!-- Java 8 source / targets -->
        <maven.compiler.release>8</maven.compiler.release>
        <maven.compiler.source>1.8</maven.compiler.source>
        <maven.compiler.target>1.8</maven.compiler.target>

        <!-- encoding -->
        <project.build.sourceEncoding>UTF-8</project.build.sourceEncoding>
        <project.reporting.outputEncoding>UTF-8</project.reporting.outputEncoding>
    </properties>

    <distributionManagement>
        <repository>
            <id>confluent</id>
            <url>http://packages.confluent.io/maven/</url>
        </repository>
        <snapshotRepository>
            <id>confluent-snapshots</id>
            <url>https://s3-us-west-2.amazonaws.com/confluent-snapshots/</url>
        </snapshotRepository>
    </distributionManagement>
=======
    <dependencies>
        <dependency>
            <groupId>junit</groupId>
            <artifactId>junit</artifactId>
            <scope>test</scope>
        </dependency>
    </dependencies>
>>>>>>> a5145f45

    <build>
        <extensions>
            <extension>
                <groupId>org.apache.maven.archetype</groupId>
                <artifactId>archetype-packaging</artifactId>
                <version>3.0.1</version>
            </extension>
        </extensions>
        <plugins>
            <plugin>
                <artifactId>maven-archetype-plugin</artifactId>
                <version>2.2</version>
                <configuration>
                    <skip>${skipTests}</skip>
                </configuration>
            </plugin>
            <plugin>
                <groupId>org.apache.maven.plugins</groupId>
                <artifactId>maven-resources-plugin</artifactId>
                <configuration>
                    <useDefaultDelimiters>false</useDefaultDelimiters>
                    <delimiters>
                        <delimiter>@{*}</delimiter>
                    </delimiters>
                </configuration>
            </plugin>
        </plugins>

        <resources>
            <resource>
                <directory>src/main/resources</directory>
                <filtering>true</filtering>
            </resource>
        </resources>
    </build>
</project><|MERGE_RESOLUTION|>--- conflicted
+++ resolved
@@ -22,14 +22,10 @@
     <parent>
         <groupId>io.confluent.ksql</groupId>
         <artifactId>ksql-parent</artifactId>
-        <version>5.2.1-SNAPSHOT</version>
+        <version>5.3.0-SNAPSHOT</version>
     </parent>
 
     <artifactId>ksql-udf-quickstart</artifactId>
-<<<<<<< HEAD
-    <version>5.3.0-SNAPSHOT</version>
-=======
->>>>>>> a5145f45
     <packaging>maven-archetype</packaging>
     <name>KSQL UDF / UDAF :: Quickstart</name>
     <url>https://github.com/confluentinc/ksql/blob/master/ksql-udf-quickstart</url>
@@ -37,46 +33,16 @@
         An archetype for building KSQL UDFs and UDAFs
     </description>
 
-<<<<<<< HEAD
     <licenses>
-        <license>
-            <name>Confluent Community License</name>
-            <url>http://www.confluent.io/confluent-community-license</url>
-            <distribution>repo</distribution>
-        </license>
+      <license>
+        <name>Confluent Community License</name>
+        <url>http://www.confluent.io/confluent-community-license</url>
+        <distribution>repo</distribution>
+      </license>
     </licenses>
 
     <inceptionYear>2018</inceptionYear>
 
-    <scm>
-        <connection>scm:git:https://github.com/confluentinc/ksql.git</connection>
-        <developerConnection>scm:git:https://github.com/confluentinc/ksql.git</developerConnection>
-        <url>https://github.com/confluentinc/ksql.git</url>
-        <tag>HEAD</tag>
-    </scm>
-
-    <properties>
-        <!-- Java 8 source / targets -->
-        <maven.compiler.release>8</maven.compiler.release>
-        <maven.compiler.source>1.8</maven.compiler.source>
-        <maven.compiler.target>1.8</maven.compiler.target>
-
-        <!-- encoding -->
-        <project.build.sourceEncoding>UTF-8</project.build.sourceEncoding>
-        <project.reporting.outputEncoding>UTF-8</project.reporting.outputEncoding>
-    </properties>
-
-    <distributionManagement>
-        <repository>
-            <id>confluent</id>
-            <url>http://packages.confluent.io/maven/</url>
-        </repository>
-        <snapshotRepository>
-            <id>confluent-snapshots</id>
-            <url>https://s3-us-west-2.amazonaws.com/confluent-snapshots/</url>
-        </snapshotRepository>
-    </distributionManagement>
-=======
     <dependencies>
         <dependency>
             <groupId>junit</groupId>
@@ -84,7 +50,6 @@
             <scope>test</scope>
         </dependency>
     </dependencies>
->>>>>>> a5145f45
 
     <build>
         <extensions>
