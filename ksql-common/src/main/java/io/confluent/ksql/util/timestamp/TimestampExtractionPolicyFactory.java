/*
 * Copyright 2018 Confluent Inc.
 *
 * Licensed under the Confluent Community License (the "License"); you may not use
 * this file except in compliance with the License.  You may obtain a copy of the
 * License at
 *
 * http://www.confluent.io/confluent-community-license
 *
 * Unless required by applicable law or agreed to in writing, software
 * distributed under the License is distributed on an "AS IS" BASIS, WITHOUT
 * WARRANTIES OF ANY KIND, either express or implied.  See the License for the
 * specific language governing permissions and limitations under the License.
 */

package io.confluent.ksql.util.timestamp;

<<<<<<< HEAD
import io.confluent.ksql.properties.with.CommonCreateConfigs;
import io.confluent.ksql.schema.ksql.Field;
import io.confluent.ksql.schema.ksql.LogicalSchema;
import io.confluent.ksql.schema.ksql.SqlBaseType;
=======
import io.confluent.ksql.ddl.DdlConfig;
import io.confluent.ksql.schema.ksql.KsqlSchema;
import io.confluent.ksql.util.KsqlConfig;
>>>>>>> d1db07bc
import io.confluent.ksql.util.KsqlException;

import java.util.Optional;
<<<<<<< HEAD
=======
import org.apache.kafka.connect.data.Field;
import org.apache.kafka.connect.data.Schema;
import org.apache.kafka.streams.StreamsConfig;
import org.apache.kafka.streams.processor.FailOnInvalidTimestamp;
import org.apache.kafka.streams.processor.TimestampExtractor;
>>>>>>> d1db07bc

public final class TimestampExtractionPolicyFactory {

  private TimestampExtractionPolicyFactory() {
  }

  public static TimestampExtractionPolicy create(
<<<<<<< HEAD
      final LogicalSchema schema,
=======
      final KsqlConfig ksqlConfig,
      final KsqlSchema schema,
>>>>>>> d1db07bc
      final Optional<String> timestampColumnName,
      final Optional<String> timestampFormat
  ) {
    if (!timestampColumnName.isPresent()) {
      return new MetadataTimestampExtractionPolicy(getDefaultTimestampExtractor(ksqlConfig));
    }

    final String fieldName = timestampColumnName.get().toUpperCase();

    final Field timestampField = schema.findValueField(fieldName)
        .orElseThrow(() -> new KsqlException(
            "The TIMESTAMP column set in the WITH clause does not exist in the schema: '"
                + fieldName + "'"));

    final SqlBaseType timestampFieldType = timestampField.type().baseType();
    if (timestampFieldType == SqlBaseType.STRING) {

      final String format = timestampFormat.orElseThrow(() -> new KsqlException(
          "A String timestamp field has been specified without"
              + " also specifying the "
              + CommonCreateConfigs.TIMESTAMP_FORMAT_PROPERTY.toLowerCase()));

      return new StringTimestampExtractionPolicy(fieldName, format);
    }

    if (timestampFormat.isPresent()) {
      throw new KsqlException("'" + CommonCreateConfigs.TIMESTAMP_FORMAT_PROPERTY
          + "' set in the WITH clause can only be used "
          + "when the timestamp column in of type STRING.");
    }

    if (timestampFieldType == SqlBaseType.BIGINT) {
      return new LongColumnTimestampExtractionPolicy(fieldName);
    }

    throw new KsqlException(
        "Timestamp column, " + timestampColumnName + ", should be LONG(INT64)"
            + " or a String with a "
            + CommonCreateConfigs.TIMESTAMP_FORMAT_PROPERTY.toLowerCase()
            + " specified");
  }

  private static TimestampExtractor getDefaultTimestampExtractor(final KsqlConfig ksqlConfig) {
    try {
      final Class<?> timestampExtractorClass = (Class<?>) ksqlConfig.getKsqlStreamConfigProps()
          .getOrDefault(
              StreamsConfig.DEFAULT_TIMESTAMP_EXTRACTOR_CLASS_CONFIG,
              FailOnInvalidTimestamp.class
          );

      return (TimestampExtractor) timestampExtractorClass.newInstance();
    } catch (final Exception e) {
      throw new KsqlException("Cannot override default timestamp extractor: " + e.getMessage(), e);
    }
  }
}<|MERGE_RESOLUTION|>--- conflicted
+++ resolved
@@ -15,27 +15,16 @@
 
 package io.confluent.ksql.util.timestamp;
 
-<<<<<<< HEAD
 import io.confluent.ksql.properties.with.CommonCreateConfigs;
 import io.confluent.ksql.schema.ksql.Field;
 import io.confluent.ksql.schema.ksql.LogicalSchema;
 import io.confluent.ksql.schema.ksql.SqlBaseType;
-=======
-import io.confluent.ksql.ddl.DdlConfig;
-import io.confluent.ksql.schema.ksql.KsqlSchema;
 import io.confluent.ksql.util.KsqlConfig;
->>>>>>> d1db07bc
 import io.confluent.ksql.util.KsqlException;
-
 import java.util.Optional;
-<<<<<<< HEAD
-=======
-import org.apache.kafka.connect.data.Field;
-import org.apache.kafka.connect.data.Schema;
 import org.apache.kafka.streams.StreamsConfig;
 import org.apache.kafka.streams.processor.FailOnInvalidTimestamp;
 import org.apache.kafka.streams.processor.TimestampExtractor;
->>>>>>> d1db07bc
 
 public final class TimestampExtractionPolicyFactory {
 
@@ -43,12 +32,8 @@
   }
 
   public static TimestampExtractionPolicy create(
-<<<<<<< HEAD
+      final KsqlConfig ksqlConfig,
       final LogicalSchema schema,
-=======
-      final KsqlConfig ksqlConfig,
-      final KsqlSchema schema,
->>>>>>> d1db07bc
       final Optional<String> timestampColumnName,
       final Optional<String> timestampFormat
   ) {
